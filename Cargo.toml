[workspace]
members = [
    "account-decoder",
    "account-decoder-client-types",
    "accounts-cluster-bench",
    "accounts-db",
    "accounts-db/store-histogram",
    "banking-stage-ingress-types",
    "banks-client",
    "banks-interface",
    "banks-server",
    "bench-streamer",
    "bench-vote",
    "bloom",
    "bucket_map",
    "builtins",
    "builtins-default-costs",
    "bundle",
    "cargo-registry",
    "clap-utils",
    "clap-v3-utils",
    "cli",
    "cli-config",
    "cli-output",
    "client",
    "client-test",
    "compute-budget",
    "compute-budget-instruction",
    "connection-cache",
    "core",
    "cost-model",
    "curves/curve25519",
    "download-utils",
    "entry",
    "faucet",
    "feature-set",
    "fee",
    "fs",
    "genesis",
    "genesis-utils",
    "geyser-plugin-interface",
    "geyser-plugin-manager",
    "gossip",
    "install",
    "io-uring",
    "jito-protos",
    "keygen",
    "lattice-hash",
    "ledger",
    "local-cluster",
    "logger",
    "measure",
    "merkle-tree",
    "metrics",
    "net-utils",
    "notifier",
    "perf",
    "platform-tools-sdk/cargo-build-sbf",
    "platform-tools-sdk/cargo-test-sbf",
    "platform-tools-sdk/gen-headers",
    "poh",
    "poh-bench",
    "poseidon",
    "precompiles",
    "program-binaries",
    "program-runtime",
    "program-test",
    "programs/bpf-loader-tests",
    "programs/bpf_loader",
    "programs/compute-budget",
    "programs/compute-budget-bench",
    "programs/ed25519-tests",
    "programs/loader-v4",
    "programs/stake",
    "programs/system",
    "programs/vote",
    "programs/zk-elgamal-proof",
    "programs/zk-elgamal-proof-tests",
    "programs/zk-token-proof",
    "pubsub-client",
    "quic-client",
    "rayon-threadlimit",
    "rbpf-cli",
    "remote-wallet",
    "reserved-account-keys",
    "rpc",
    "rpc-client",
    "rpc-client-api",
    "rpc-client-nonce-utils",
    "rpc-client-types",
    "rpc-test",
    "runtime",
    "runtime-transaction",
    "scheduler-bindings",
    "scheduling-utils",
    "send-transaction-service",
    "snapshots",
    "stake-accounts",
    "storage-bigtable",
    "storage-bigtable/build-proto",
    "storage-proto",
    "streamer",
    "svm",
    "svm-callback",
    "svm-feature-set",
    "svm-log-collector",
    "svm-measure",
    "svm-test-harness",
    "svm-timings",
    "svm-transaction",
    "svm-type-overrides",
    "syscalls",
    "syscalls/gen-syscall-list",
    "test-validator",
    "thread-manager",
    "tls-utils",
    "tokens",
    "tps-client",
    "tpu-client",
    "tpu-client-next",
    "transaction-context",
    "transaction-dos",
    "transaction-metrics-tracker",
    "transaction-status",
    "transaction-status-client-types",
    "transaction-view",
    "turbine",
    "udp-client",
    "unified-scheduler-logic",
    "unified-scheduler-pool",
    "validator",
    "verified-packet-receiver",
    "version",
    "vortexor",
    "vote",
    "votor",
    "votor-messages",
    "watchtower",
    "wen-restart",
    "xdp",
    "xdp-ebpf",
    "zk-token-sdk",
]

exclude = [
    # solana-dos depends on bench-tps. ignore bench-tps here to avoid confusing cargo's
    # workspace resolution logic, which expects it in the top-level worspace rather than
    # dev-bins
    "bench-tps",
    "ci/xtask",
    "dev-bins",
    "programs/sbf",
    "svm/tests/example-programs",
]

resolver = "2"

[workspace.package]
version = "3.1.4"
authors = ["Anza Maintainers <maintainers@anza.xyz>"]
description = "Blockchain, Rebuilt for Scale"
repository = "https://github.com/anza-xyz/agave"
homepage = "https://anza.xyz/"
license = "Apache-2.0"
edition = "2021"

[workspace.lints.rust]
warnings = "deny"

[workspace.lints.rust.unexpected_cfgs]
level = "warn"
check-cfg = [
    'cfg(target_os, values("solana"))',
    'cfg(feature, values("frozen-abi", "no-entrypoint"))',
]

# Clippy lint configuration that can not be applied in clippy.toml
[workspace.lints.clippy]
arithmetic_side_effects = "deny"
default_trait_access = "deny"
manual_let_else = "deny"
used_underscore_binding = "deny"

[workspace.dependencies]
Inflector = "0.11.4"
aes-gcm-siv = "0.11.1"
agave-banking-stage-ingress-types = { path = "banking-stage-ingress-types", version = "=3.1.4", features = ["agave-unstable-api"] }
agave-cargo-registry = { path = "cargo-registry", version = "=3.1.4" }
agave-feature-set = { path = "feature-set", version = "=3.1.4", features = ["agave-unstable-api"] }
agave-fs = { path = "fs", version = "=3.1.4", features = ["agave-unstable-api"] }
agave-geyser-plugin-interface = { path = "geyser-plugin-interface", version = "=3.1.4" }
agave-io-uring = { path = "io-uring", version = "=3.1.4", features = ["agave-unstable-api"] }
agave-logger = { path = "logger", version = "=3.1.4", features = ["agave-unstable-api"] }
agave-precompiles = { path = "precompiles", version = "=3.1.4", features = ["agave-unstable-api"] }
agave-reserved-account-keys = { path = "reserved-account-keys", version = "=3.1.4", features = ["agave-unstable-api"] }
agave-scheduler-bindings = { path = "scheduler-bindings", version = "=3.1.4", features = ["agave-unstable-api"] }
agave-scheduling-utils = { path = "scheduling-utils", version = "=3.1.4", features = ["agave-unstable-api"] }
agave-snapshots = { path = "snapshots", version = "=3.1.4", features = ["agave-unstable-api"] }
agave-syscalls = { path = "syscalls", version = "=3.1.4", features = ["agave-unstable-api"] }
agave-thread-manager = { path = "thread-manager", version = "=3.1.4", features = ["agave-unstable-api"] }
agave-transaction-view = { path = "transaction-view", version = "=3.1.4", features = ["agave-unstable-api"] }
agave-verified-packet-receiver = { path = "verified-packet-receiver", version = "=3.1.4", features = ["agave-unstable-api"] }
agave-votor = { path = "votor", version = "=3.1.4", features = ["agave-unstable-api"] }
agave-votor-messages = { path = "votor-messages", version = "=3.1.4", features = ["agave-unstable-api"] }
agave-xdp = { path = "xdp", version = "=3.1.4", features = ["agave-unstable-api"] }
agave-xdp-ebpf = { path = "xdp-ebpf", version = "=3.1.4", features = ["agave-unstable-api"] }
ahash = "0.8.11"
anyhow = "1.0.100"
aquamarine = "0.6.0"
arbitrary = "1.4.2"
arc-swap = "1.7.1"
ark-bn254 = "0.5.0"
ark-bn254-0-4 = { package = "ark-bn254", version = "0.4.0" }
array-bytes = "=1.4.1"
arrayref = "0.3.9"
arrayvec = "0.7.6"
assert_cmd = "2.0"
assert_matches = "1.5.0"
async-lock = "3.4.1"
async-trait = "0.1.89"
atty = "0.2.11"
axum = "0.8.6"
aya = "0.13"
aya-ebpf = "0.1.1"
backoff = "0.4.0"
base64 = "0.22.1"
bencher = "0.1.5"
bincode = "1.3.3"
bitflags = { version = "2.9.4" }
bitvec = { version = "1.0.1", features = ["serde"] }
blake3 = "1.8.2"
borsh = { version = "1.5.7", features = ["derive", "unstable__schema"] }
bs58 = { version = "0.5.1", default-features = false }
bv = "0.11.1"
byte-unit = "4.0.19"
bytemuck = "1.24.0"
bytemuck_derive = "1.10.2"
bytes = "1.10"
bzip2 = "0.4.4"
caps = "0.5.5"
cargo_metadata = "0.15.4"
cfg-if = "1.0.4"
cfg_eval = "0.1.2"
chrono = { version = "0.4.42", default-features = false }
chrono-humanize = "0.2.3"
clap = "2.33.1"
console = "0.16.1"
console_error_panic_hook = "0.1.7"
console_log = "0.2.2"
const_format = "0.2.35"
core_affinity = "0.5.10"
criterion = "0.5.1"
criterion-stats = "0.3.0"
crossbeam-channel = "0.5.15"
csv = "1.4.0"
ctrlc = "3.5.0"
curve25519-dalek = { version = "4.1.3", features = ["digest", "rand_core"] }
dashmap = "5.5.3"
derivation-path = { version = "0.2.0", default-features = false }
derive-where = "1.6.0"
derive_more = { version = "2.0.1", features = ["full"] }
dialoguer = "0.10.4"
digest = "0.10.7"
dir-diff = "0.3.3"
dirs-next = "2.0.0"
dlopen2 = "0.5.0"
dyn-clone = "1.0.20"
eager = "0.1.0"
ed25519-dalek = "=1.0.1"
ed25519-dalek-bip32 = "0.2.0"
enum-iterator = "1.5.0"
env_logger = "0.11.8"
fast-math = "0.1"
fd-lock = "3.0.13"
five8_const = "0.1.4"
flate2 = "1.0.31"
fnv = "1.0.7"
fs_extra = "1.3.0"
futures = "0.3.31"
futures-util = "0.3.29"
gag = "1.0.0"
gethostname = "0.2.3"
getrandom = "0.3.4"
goauth = "0.13.1"
governor = "0.6.3"
hex = "0.4.3"
hidapi = { version = "2.6.3", default-features = false }
histogram = "0.6.9"
hmac = "0.12.1"
http = "0.2.12"
humantime = "2.3.0"
hyper = "0.14.32"
hyper-proxy = "0.9.1"
im = "15.1.0"
indexmap = "2.11.4"
indicatif = "0.18.0"
io-uring = "0.7.10"
itertools = "0.12.1"
jemallocator = { package = "tikv-jemallocator", version = "0.6.0", features = [
    "unprefixed_malloc_on_supported_platforms",
] }
<<<<<<< HEAD
jito-protos = { path = "jito-protos", version = "=3.1.2" }
=======
jito-protos = { path = "jito-protos", version = "=3.1.4" }
>>>>>>> fae920dd
js-sys = "0.3.81"
json5 = "0.4.1"
jsonrpc-core = "18.0.0"
jsonrpc-core-client = "18.0.0"
jsonrpc-derive = "18.0.0"
jsonrpc-http-server = "18.0.0"
jsonrpc-ipc-server = "18.0.0"
jsonrpc-pubsub = "18.0.0"
jsonrpc-server-utils = "18.0.0"
lazy-lru = "0.1.3"
lazy_static = "1.5.0"
libc = "0.2.177"
libloading = "0.7.4"
libsecp256k1 = { version = "0.6.0", default-features = false, features = [
    "std",
    "static-context",
] }
light-poseidon = "0.4.0"
light-poseidon-0-2 = { package = "light-poseidon", version = "0.2.0" }
log = "0.4.28"
lru = "0.7.7"
lz4 = "1.28.1"
memmap2 = "0.9.8"
memoffset = "0.9"
merlin = { version = "3", default-features = false }
min-max-heap = "1.3.0"
mockall = "0.11.4"
modular-bitfield = "0.13.0"
nix = "0.30.1"
num-bigint = "0.4.6"
num-derive = "0.4"
num-traits = "0.2"
num_cpus = "1.17.0"
num_enum = "0.7.4"
openssl = "0.10"
parking_lot = "0.12"
pbkdf2 = { version = "0.12.2", default-features = false }
pem = "1.1.1"
percentage = "0.1.0"
pickledb = { version = "0.5.1", default-features = false }
predicates = "2.1"
pretty-hex = "0.3.0"
pretty_assertions = "1.4.1"
prio-graph = "0.3.0"
proc-macro2 = "1.0.97"
proptest = "1.8"
prost = "0.11.9"
prost-build = "=0.11.9"
prost-types = "0.11.9"
protobuf-src = "1.1.0"
protosol = "2.0.0"
qstring = "0.7.2"
qualifier_attr = { version = "0.2.2", default-features = false }
quinn = "0.11.9"
quinn-proto = "0.11.13"
quote = "1.0"
rand = "0.8.5"
rand0-7 = { package = "rand", version = "0.7" }
rand_chacha = "0.3.1"
rand_chacha0-2 = { package = "rand_chacha", version = "0.2.2" }
rayon = "1.11.0"
reed-solomon-erasure = "6.0.0"
regex = "1.12.2"
reqwest = { version = "0.12.24", default-features = false }
reqwest-middleware = "0.4.2"
rolling-file = "0.2.0"
rpassword = "7.4"
rts-alloc = { version = "0.2.0" }
rustls = { version = "0.23.34", features = ["std"], default-features = false }
scopeguard = "1.2.0"
semver = "1.0.27"
seqlock = "0.2.0"
serde = { version = "1.0.228", features = ["derive"] }
serde-big-array = "0.5.1"
serde_bytes = "0.11.19"
serde_json = "1.0.145"
serde_with = { version = "3.15.0", default-features = false }
serde_yaml = "0.9.34"
serial_test = "2.0.0"
sha2 = "0.10.9"
sha3 = "0.10.8"
shaq = { version = "0.2.0" }
shuttle = "0.7.1"
signal-hook = "0.3.18"
siphasher = "1.0.1"
slab = "0.4.11"
smallvec = { version = "1.15.1", default-features = false, features = ["union"] }
smpl_jwt = "0.7.1"
socket2 = "0.6.1"
soketto = "0.7"
solana-account = "3.2.0"
solana-account-decoder = { path = "account-decoder", version = "=3.1.4", features = ["agave-unstable-api"] }
solana-account-decoder-client-types = { path = "account-decoder-client-types", version = "=3.1.4", features = ["agave-unstable-api"] }
solana-account-info = "3.0.0"
solana-accounts-db = { path = "accounts-db", version = "=3.1.4", features = ["agave-unstable-api"] }
solana-address = "1.1.0"
solana-address-lookup-table-interface = "3.0.0"
solana-atomic-u64 = "3.0.0"
solana-banks-client = { path = "banks-client", version = "=3.1.4", features = ["agave-unstable-api"] }
solana-banks-interface = { path = "banks-interface", version = "=3.1.4", features = ["agave-unstable-api"] }
solana-banks-server = { path = "banks-server", version = "=3.1.4", features = ["agave-unstable-api"] }
solana-big-mod-exp = "3.0.0"
solana-bincode = "3.0.0"
solana-blake3-hasher = "3.0.0"
solana-bloom = { path = "bloom", version = "=3.1.4", features = ["agave-unstable-api"] }
solana-bls-signatures = { version = "1.0.0", features = ["serde"] }
solana-bn254 = "3.1.2"
solana-borsh = "3.0.0"
<<<<<<< HEAD
solana-bpf-loader-program = { path = "programs/bpf_loader", version = "=3.1.2", features = ["agave-unstable-api"] }
solana-bucket-map = { path = "bucket_map", version = "=3.1.2", features = ["agave-unstable-api"] }
solana-builtins = { path = "builtins", version = "=3.1.2", features = ["agave-unstable-api"] }
solana-builtins-default-costs = { path = "builtins-default-costs", version = "=3.1.2", features = ["agave-unstable-api"] }
solana-bundle = { path = "bundle", version = "=3.1.2" }
solana-clap-utils = { path = "clap-utils", version = "=3.1.2", features = ["agave-unstable-api"] }
solana-clap-v3-utils = { path = "clap-v3-utils", version = "=3.1.2", features = ["agave-unstable-api"] }
solana-cli = { path = "cli", version = "=3.1.2" }
solana-cli-config = { path = "cli-config", version = "=3.1.2" }
solana-cli-output = { path = "cli-output", version = "=3.1.2", features = ["agave-unstable-api"] }
solana-client = { path = "client", version = "=3.1.2" }
=======
solana-bpf-loader-program = { path = "programs/bpf_loader", version = "=3.1.4", features = ["agave-unstable-api"] }
solana-bucket-map = { path = "bucket_map", version = "=3.1.4", features = ["agave-unstable-api"] }
solana-builtins = { path = "builtins", version = "=3.1.4", features = ["agave-unstable-api"] }
solana-builtins-default-costs = { path = "builtins-default-costs", version = "=3.1.4", features = ["agave-unstable-api"] }
solana-bundle = { path = "bundle", version = "=3.1.4" }
solana-clap-utils = { path = "clap-utils", version = "=3.1.4", features = ["agave-unstable-api"] }
solana-clap-v3-utils = { path = "clap-v3-utils", version = "=3.1.4", features = ["agave-unstable-api"] }
solana-cli = { path = "cli", version = "=3.1.4" }
solana-cli-config = { path = "cli-config", version = "=3.1.4" }
solana-cli-output = { path = "cli-output", version = "=3.1.4", features = ["agave-unstable-api"] }
solana-client = { path = "client", version = "=3.1.4" }
>>>>>>> fae920dd
solana-client-traits = "3.0.0"
solana-clock = "3.0.0"
solana-cluster-type = "3.0.0"
solana-commitment-config = "3.0.0"
solana-compute-budget = { path = "compute-budget", version = "=3.1.4", features = ["agave-unstable-api"] }
solana-compute-budget-instruction = { path = "compute-budget-instruction", version = "=3.1.4", features = ["agave-unstable-api"] }
solana-compute-budget-interface = "3.0.0"
solana-compute-budget-program = { path = "programs/compute-budget", version = "=3.1.4", features = ["agave-unstable-api"] }
solana-config-interface = "2.0.0"
solana-connection-cache = { path = "connection-cache", version = "=3.1.4", default-features = false, features = ["agave-unstable-api"] }
solana-core = { path = "core", version = "=3.1.4", features = ["agave-unstable-api"] }
solana-cost-model = { path = "cost-model", version = "=3.1.4", features = ["agave-unstable-api"] }
solana-cpi = "3.0.0"
solana-curve25519 = { path = "curves/curve25519", version = "=3.1.4", features = ["agave-unstable-api"] }
solana-define-syscall = "3.0.0"
solana-derivation-path = "3.0.0"
solana-download-utils = { path = "download-utils", version = "=3.1.4", features = ["agave-unstable-api"] }
solana-ed25519-program = "3.0.0"
solana-entry = { path = "entry", version = "=3.1.4", features = ["agave-unstable-api"] }
solana-epoch-info = "3.0.0"
solana-epoch-rewards = "3.0.0"
solana-epoch-rewards-hasher = "3.0.0"
solana-epoch-schedule = "3.0.0"
solana-example-mocks = "3.0.0"
solana-faucet = { path = "faucet", version = "=3.1.4", features = ["agave-unstable-api"] }
solana-feature-gate-interface = "3.0.0"
solana-fee = { path = "fee", version = "=3.1.4", features = ["agave-unstable-api"] }
solana-fee-calculator = "3.0.0"
solana-fee-structure = "3.0.0"
solana-file-download = "3.1.0"
solana-frozen-abi = "3.0.1"
solana-frozen-abi-macro = "3.0.1"
solana-genesis = { path = "genesis", version = "=3.1.4", features = ["agave-unstable-api"] }
solana-genesis-config = "3.0.0"
solana-genesis-utils = { path = "genesis-utils", version = "=3.1.4", features = ["agave-unstable-api"] }
solana-geyser-plugin-manager = { path = "geyser-plugin-manager", version = "=3.1.4", features = ["agave-unstable-api"] }
solana-gossip = { path = "gossip", version = "=3.1.4", features = ["agave-unstable-api"] }
solana-hard-forks = "3.0.0"
solana-hash = "3.1.0"
solana-inflation = "3.0.0"
solana-instruction = "3.0.0"
solana-instruction-error = "2.0.0"
solana-instructions-sysvar = "3.0.0"
solana-keccak-hasher = "3.0.0"
solana-keypair = "3.0.1"
solana-last-restart-slot = "3.0.0"
solana-lattice-hash = { path = "lattice-hash", version = "=3.1.4", features = ["agave-unstable-api"] }
solana-ledger = { path = "ledger", version = "=3.1.4", features = ["agave-unstable-api"] }
solana-loader-v2-interface = "3.0.0"
solana-loader-v3-interface = "6.1.0"
solana-loader-v4-interface = "3.1.0"
solana-loader-v4-program = { path = "programs/loader-v4", version = "=3.1.4", features = ["agave-unstable-api"] }
solana-local-cluster = { path = "local-cluster", version = "=3.1.4", features = ["agave-unstable-api"] }
solana-measure = { path = "measure", version = "=3.1.4", features = ["agave-unstable-api"] }
solana-merkle-tree = { path = "merkle-tree", version = "=3.1.4", features = ["agave-unstable-api"] }
solana-message = "3.0.1"
solana-metrics = { path = "metrics", version = "=3.1.4", features = ["agave-unstable-api"] }
solana-msg = "3.0.0"
solana-native-token = "3.0.0"
solana-net-utils = { path = "net-utils", version = "=3.1.4", features = ["agave-unstable-api"] }
solana-nohash-hasher = "0.2.1"
solana-nonce = "3.0.0"
solana-nonce-account = "3.0.0"
solana-notifier = { path = "notifier", version = "=3.1.4", features = ["agave-unstable-api"] }
solana-offchain-message = "3.0.0"
solana-packet = "3.0.0"
solana-perf = { path = "perf", version = "=3.1.4", features = ["agave-unstable-api"] }
solana-poh = { path = "poh", version = "=3.1.4", features = ["agave-unstable-api"] }
solana-poh-config = "3.0.0"
solana-poseidon = { path = "poseidon", version = "=3.1.4", features = ["agave-unstable-api"] }
solana-precompile-error = "3.0.0"
solana-presigner = "3.0.0"
solana-program = { version = "3.0.0", default-features = false }
solana-program-binaries = { path = "program-binaries", version = "=3.1.4", features = ["agave-unstable-api"] }
solana-program-entrypoint = "3.1.0"
solana-program-error = "3.0.0"
solana-program-memory = "3.0.0"
solana-program-option = "3.0.0"
solana-program-pack = "3.0.0"
solana-program-runtime = { path = "program-runtime", version = "=3.1.4", features = ["agave-unstable-api"] }
solana-program-test = { path = "program-test", version = "=3.1.4", features = ["agave-unstable-api"] }
solana-pubkey = { version = "3.0.0", default-features = false }
solana-pubsub-client = { path = "pubsub-client", version = "=3.1.4" }
solana-quic-client = { path = "quic-client", version = "=3.1.4", features = ["agave-unstable-api"] }
solana-quic-definitions = "3.0.0"
solana-rayon-threadlimit = { path = "rayon-threadlimit", version = "=3.1.4", features = ["agave-unstable-api"] }
solana-remote-wallet = { path = "remote-wallet", version = "=3.1.4", default-features = false, features = ["agave-unstable-api"] }
solana-rent = "3.0.0"
solana-reward-info = "3.0.0"
solana-rpc = { path = "rpc", version = "=3.1.4", features = ["agave-unstable-api"] }
solana-rpc-client = { path = "rpc-client", version = "=3.1.4", default-features = false }
solana-rpc-client-api = { path = "rpc-client-api", version = "=3.1.4" }
solana-rpc-client-nonce-utils = { path = "rpc-client-nonce-utils", version = "=3.1.4" }
solana-rpc-client-types = { path = "rpc-client-types", version = "=3.1.4" }
solana-runtime = { path = "runtime", version = "=3.1.4", features = ["agave-unstable-api"] }
solana-runtime-transaction = { path = "runtime-transaction", version = "=3.1.4", features = ["agave-unstable-api"] }
solana-sanitize = "3.0.1"
solana-sbpf = { version = "=0.13.1", default-features = false }
solana-sdk-ids = "3.0.0"
solana-secp256k1-program = "3.0.0"
solana-secp256k1-recover = "3.0.0"
solana-secp256r1-program = "3.0.0"
solana-seed-derivable = "3.0.0"
solana-seed-phrase = "3.0.0"
solana-send-transaction-service = { path = "send-transaction-service", version = "=3.1.4", features = ["agave-unstable-api"] }
solana-serde = "3.0.0"
solana-serde-varint = "3.0.0"
solana-serialize-utils = "3.1.0"
solana-sha256-hasher = "3.1.0"
solana-short-vec = "3.0.0"
solana-shred-version = "3.0.0"
solana-signature = { version = "3.1.0", default-features = false }
solana-signer = "3.0.0"
solana-signer-store = "0.1.0"
solana-slot-hashes = "3.0.0"
solana-slot-history = "3.0.0"
solana-stable-layout = "3.0.0"
solana-stake-interface = { version = "2.0.1" }
solana-storage-bigtable = { path = "storage-bigtable", version = "=3.1.4", features = ["agave-unstable-api"] }
solana-storage-proto = { path = "storage-proto", version = "=3.1.4", features = ["agave-unstable-api"] }
solana-streamer = { path = "streamer", version = "=3.1.4", features = ["agave-unstable-api"] }
solana-svm = { path = "svm", version = "=3.1.4", features = ["agave-unstable-api"] }
solana-svm-callback = { path = "svm-callback", version = "=3.1.4", features = ["agave-unstable-api"] }
solana-svm-feature-set = { path = "svm-feature-set", version = "=3.1.4", features = ["agave-unstable-api"] }
solana-svm-log-collector = { path = "svm-log-collector", version = "=3.1.4", features = ["agave-unstable-api"] }
solana-svm-measure = { path = "svm-measure", version = "=3.1.4", features = ["agave-unstable-api"] }
solana-svm-test-harness = { path = "svm-test-harness", version = "=3.1.4" }
solana-svm-timings = { path = "svm-timings", version = "=3.1.4", features = ["agave-unstable-api"] }
solana-svm-transaction = { path = "svm-transaction", version = "=3.1.4", features = ["agave-unstable-api"] }
solana-svm-type-overrides = { path = "svm-type-overrides", version = "=3.1.4", features = ["agave-unstable-api"] }
solana-system-interface = "2.0"
solana-system-program = { path = "programs/system", version = "=3.1.4", features = ["agave-unstable-api"] }
solana-system-transaction = "3.0.0"
solana-sysvar = "3.0.0"
solana-sysvar-id = "3.0.0"
solana-test-validator = { path = "test-validator", version = "=3.1.4" }
solana-time-utils = "3.0.0"
solana-tls-utils = { path = "tls-utils", version = "=3.1.4", features = ["agave-unstable-api"] }
solana-tps-client = { path = "tps-client", version = "=3.1.4", features = ["agave-unstable-api"] }
solana-tpu-client = { path = "tpu-client", version = "=3.1.4", default-features = false, features = ["agave-unstable-api"] }
solana-tpu-client-next = { path = "tpu-client-next", version = "=3.1.4", features = ["agave-unstable-api"] }
solana-transaction = "3.0.2"
solana-transaction-context = { path = "transaction-context", version = "=3.1.4", features = ["agave-unstable-api", "bincode"] }
solana-transaction-error = "3.0.0"
solana-transaction-metrics-tracker = { path = "transaction-metrics-tracker", version = "=3.1.4", features = ["agave-unstable-api"] }
solana-transaction-status = { path = "transaction-status", version = "=3.1.4", features = ["agave-unstable-api"] }
solana-transaction-status-client-types = { path = "transaction-status-client-types", version = "=3.1.4", features = ["agave-unstable-api"] }
solana-turbine = { path = "turbine", version = "=3.1.4", features = ["agave-unstable-api"] }
solana-udp-client = { path = "udp-client", version = "=3.1.4", features = ["agave-unstable-api"] }
solana-unified-scheduler-logic = { path = "unified-scheduler-logic", version = "=3.1.4", features = ["agave-unstable-api"] }
solana-unified-scheduler-pool = { path = "unified-scheduler-pool", version = "=3.1.4", features = ["agave-unstable-api"] }
solana-validator-exit = "3.0.0"
solana-version = { path = "version", version = "=3.1.4", features = ["agave-unstable-api"] }
solana-vote = { path = "vote", version = "=3.1.4", features = ["agave-unstable-api"] }
solana-vote-interface = "4.0.4"
solana-vote-program = { path = "programs/vote", version = "=3.1.4", default-features = false, features = ["agave-unstable-api"] }
solana-wen-restart = { path = "wen-restart", version = "=3.1.4", features = ["agave-unstable-api"] }
solana-zk-elgamal-proof-program = { path = "programs/zk-elgamal-proof", version = "=3.1.4", features = ["agave-unstable-api"] }
solana-zk-sdk = "4.0.0"
solana-zk-token-proof-program = { path = "programs/zk-token-proof", version = "=3.1.4", features = ["agave-unstable-api"] }
solana-zk-token-sdk = { path = "zk-token-sdk", version = "=3.1.4", features = ["agave-unstable-api"] }
spl-associated-token-account-interface = "2.0.0"
spl-generic-token = "2.0.0"
spl-memo-interface = "2.0.0"
spl-pod = "0.7.0"
spl-token-2022-interface = "2.0.0"
spl-token-confidential-transfer-proof-extraction = "0.5.0"
spl-token-group-interface = "0.7.0"
spl-token-interface = "2.0.0"
spl-token-metadata-interface = "0.8.0"
static_assertions = "1.1.0"
stream-cancel = "0.8.2"
strum = "0.24"
strum_macros = "0.24"
subtle = "2.6.1"
symlink = "0.1.0"
syn = "2.0"
sys-info = "0.9.1"
sysctl = "0.4.6"
systemstat = "0.2.5"
tar = "0.4.44"
tarpc = "0.29.0"
tempfile = "3.23.0"
test-case = "3.3.1"
thiserror = "2.0.17"
thread-priority = "1.2.0"
tiny-bip39 = "2.0.0"
tokio = "1.48.0"
tokio-serde = "0.8"
tokio-stream = "0.1.17"
tokio-tungstenite = "0.28.0"
tokio-util = "0.7.16"
toml = "0.9.8"
tonic = "0.9.2"
tonic-build = "0.9.2"
tower = "0.5.2"
tracing = "0.1"
trait-set = "0.3.0"
trees = "0.4.2"
tungstenite = "0.28.0"
unwrap_none = "0.1.2"
uriparse = "0.6.4"
url = "2.5.7"
vec_extract_if_polyfill = "0.1.0"
wasm-bindgen = "0.2"
winapi = "0.3.8"
wincode = { version = "0.1.2", features = ["derive", "solana-short-vec"] }
winreg = "0.50"
x509-parser = "0.14.0"
zeroize = { version = "1.8", default-features = false }
zstd = "0.13.3"

# Paladin
funnel = { path = "./paladin-programs/funnel/crates/funnel" }
hashbrown = "0.15.2"
paladin-lockup-program = { path = "./paladin-programs/lockup/program" }
shank = "0.4.2"
solana-sdk = "3.0.0"
spl-discriminator = "0.4.1"

[profile.release-with-debug]
inherits = "release"
debug = true
strip = false
split-debuginfo = "off"

[profile.release]
split-debuginfo = "unpacked"
lto = "thin"

[profile.release-with-lto]
inherits = "release"
lto = "fat"
codegen-units = 1

# curve25519-dalek uses the simd backend by default in v4 if possible,
# which has very slow performance on some platforms with opt-level 0,
# which is the default for dev and test builds.
# This slowdown causes certain interactions in the solana-test-validator,
# such as verifying ZK proofs in transactions, to take much more than 400ms,
# creating problems in the testing environment.
# To enable better performance in solana-test-validator during tests and dev builds,
# we override the opt-level to 3 for the crate.
[profile.dev.package.curve25519-dalek]
opt-level = 3

[patch.crates-io]
# for details, see https://github.com/anza-xyz/crossbeam/commit/fd279d707025f0e60951e429bf778b4813d1b6bf
crossbeam-epoch = { git = "https://github.com/anza-xyz/crossbeam", rev = "fd279d707025f0e60951e429bf778b4813d1b6bf" }
# for details, see https://github.com/anza-xyz/agave/issues/8262
quinn = { git = "https://github.com/anza-xyz/quinn", rev = "fc4decb0cf79b1b210603294e96849d67e9c22e2" }
quinn-proto = { git = "https://github.com/anza-xyz/quinn", rev = "fc4decb0cf79b1b210603294e96849d67e9c22e2" }

# We include the following crates as our dependencies above from crates.io:
#
#  * spl-associated-token-account-interface
#  * spl-instruction-padding
#  * spl-memo-interface
#  * spl-pod
#  * spl-token
#  * spl-token-2022-interface
#  * spl-token-metadata-interface
#
# They, in turn, depend on a number of crates that we also include directly
# using `path` specifications.  For example, `spl-token` depends on
# `solana-program`.  And we explicitly specify `solana-program` above as a local
# path dependency:
#
#     solana-program = { path = "../../sdk/program", version = "=1.16.0" }
#
# Unfortunately, Cargo will try to resolve the `spl-token` `solana-program`
# dependency only using what is available on crates.io.  Crates.io normally
# contains a previous version of these crates, and we end up with two versions
# of `solana-program` and `solana-zk-token-sdk` and all of their dependencies in
# our build tree.
#
# If you are developing downstream using non-crates-io solana-program (local or
# forked repo, or from github rev, eg), duplicate the following patch statements
# in your Cargo.toml. If you still hit duplicate-type errors with the patch
# statements in place, run `cargo update -p solana-program` and/or `cargo update
# -p solana-zk-token-sdk` to remove extraneous versions from your Cargo.lock
# file.
#
# There is a similar override in `programs/sbf/Cargo.toml`.  Please keep both
# comments and the overrides in sync.
solana-curve25519 = { path = "curves/curve25519" }<|MERGE_RESOLUTION|>--- conflicted
+++ resolved
@@ -299,11 +299,7 @@
 jemallocator = { package = "tikv-jemallocator", version = "0.6.0", features = [
     "unprefixed_malloc_on_supported_platforms",
 ] }
-<<<<<<< HEAD
-jito-protos = { path = "jito-protos", version = "=3.1.2" }
-=======
 jito-protos = { path = "jito-protos", version = "=3.1.4" }
->>>>>>> fae920dd
 js-sys = "0.3.81"
 json5 = "0.4.1"
 jsonrpc-core = "18.0.0"
@@ -412,19 +408,6 @@
 solana-bls-signatures = { version = "1.0.0", features = ["serde"] }
 solana-bn254 = "3.1.2"
 solana-borsh = "3.0.0"
-<<<<<<< HEAD
-solana-bpf-loader-program = { path = "programs/bpf_loader", version = "=3.1.2", features = ["agave-unstable-api"] }
-solana-bucket-map = { path = "bucket_map", version = "=3.1.2", features = ["agave-unstable-api"] }
-solana-builtins = { path = "builtins", version = "=3.1.2", features = ["agave-unstable-api"] }
-solana-builtins-default-costs = { path = "builtins-default-costs", version = "=3.1.2", features = ["agave-unstable-api"] }
-solana-bundle = { path = "bundle", version = "=3.1.2" }
-solana-clap-utils = { path = "clap-utils", version = "=3.1.2", features = ["agave-unstable-api"] }
-solana-clap-v3-utils = { path = "clap-v3-utils", version = "=3.1.2", features = ["agave-unstable-api"] }
-solana-cli = { path = "cli", version = "=3.1.2" }
-solana-cli-config = { path = "cli-config", version = "=3.1.2" }
-solana-cli-output = { path = "cli-output", version = "=3.1.2", features = ["agave-unstable-api"] }
-solana-client = { path = "client", version = "=3.1.2" }
-=======
 solana-bpf-loader-program = { path = "programs/bpf_loader", version = "=3.1.4", features = ["agave-unstable-api"] }
 solana-bucket-map = { path = "bucket_map", version = "=3.1.4", features = ["agave-unstable-api"] }
 solana-builtins = { path = "builtins", version = "=3.1.4", features = ["agave-unstable-api"] }
@@ -436,7 +419,6 @@
 solana-cli-config = { path = "cli-config", version = "=3.1.4" }
 solana-cli-output = { path = "cli-output", version = "=3.1.4", features = ["agave-unstable-api"] }
 solana-client = { path = "client", version = "=3.1.4" }
->>>>>>> fae920dd
 solana-client-traits = "3.0.0"
 solana-clock = "3.0.0"
 solana-cluster-type = "3.0.0"
