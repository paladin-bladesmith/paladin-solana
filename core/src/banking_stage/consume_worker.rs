use {
    super::{
        consumer::{Consumer, ExecuteAndCommitTransactionsOutput, ProcessTransactionBatchOutput},
        leader_slot_timing_metrics::LeaderExecuteAndCommitTimings,
        scheduler_messages::{ConsumeWork, FinishedConsumeWork},
    },
    crate::{
        banking_stage::consumer::RetryableIndex,
        bundle_stage::{
            bundle_account_locker::BundleAccountLocker, bundle_consumer::BundleConsumer,
            BundleExecutionError, BundleStage,
        },
        proxy::block_engine_stage::BlockBuilderFeeInfo,
        tip_manager::TipManager,
    },
    crossbeam_channel::{Receiver, SendError, Sender, TryRecvError},
    solana_clock::Slot,
    solana_gossip::cluster_info::ClusterInfo,
    solana_poh::poh_recorder::{LeaderState, SharedLeaderState},
    solana_runtime::bank::Bank,
    solana_runtime_transaction::transaction_with_meta::TransactionWithMeta,
    solana_svm::transaction_error_metrics::TransactionErrorMetrics,
    solana_time_utils::AtomicInterval,
    std::{
        sync::{
            atomic::{AtomicBool, AtomicU64, AtomicUsize, Ordering},
            Arc, Mutex,
        },
        time::{Duration, Instant},
    },
    thiserror::Error,
};

#[derive(Debug, Error)]
pub enum ConsumeWorkerError<Tx> {
    #[error("Failed to receive work from scheduler: {0}")]
    Recv(#[from] TryRecvError),
    #[error("Failed to send finalized consume work to scheduler: {0}")]
    Send(#[from] SendError<FinishedConsumeWork<Tx>>),
}

enum ProcessingStatus<Tx> {
    Processed,
    /// Work could not be processed due to lack of bank.
    CouldNotProcess(ConsumeWork<Tx>),
}

pub(crate) struct ConsumeWorker<Tx> {
    exit: Arc<AtomicBool>,
    consume_receiver: Receiver<ConsumeWork<Tx>>,
    consumer: Consumer,
    bundle_consumer: BundleConsumer,
    bundle_account_locker: Arc<BundleAccountLocker>,
    consumed_sender: Sender<FinishedConsumeWork<Tx>>,

    shared_leader_state: SharedLeaderState,
    metrics: Arc<ConsumeWorkerMetrics>,

    // Bundle-specific dependencies
    tip_manager: TipManager,
    cluster_info: Arc<ClusterInfo>,
    block_builder_fee_info: Arc<Mutex<BlockBuilderFeeInfo>>,
    last_tip_update_slot: Arc<AtomicU64>,
}

impl<Tx: TransactionWithMeta> ConsumeWorker<Tx> {
    pub fn new(
        id: u32,
        exit: Arc<AtomicBool>,
        consume_receiver: Receiver<ConsumeWork<Tx>>,
        consumer: Consumer,
        bundle_consumer: BundleConsumer,
        bundle_account_locker: Arc<BundleAccountLocker>,
        consumed_sender: Sender<FinishedConsumeWork<Tx>>,
        shared_leader_state: SharedLeaderState,
        tip_manager: TipManager,
        cluster_info: Arc<ClusterInfo>,
        block_builder_fee_info: Arc<Mutex<BlockBuilderFeeInfo>>,
    ) -> Self {
        Self {
            exit,
            consume_receiver,
            consumer,
            bundle_consumer,
            bundle_account_locker,
            consumed_sender,
            shared_leader_state,
            metrics: Arc::new(ConsumeWorkerMetrics::new(id)),
            tip_manager,
            cluster_info,
            block_builder_fee_info,
            last_tip_update_slot: Arc::new(AtomicU64::new(Slot::MAX)),
        }
    }

    pub fn metrics_handle(&self) -> Arc<ConsumeWorkerMetrics> {
        self.metrics.clone()
    }

    pub fn run(self, reservation_cb: impl Fn(&Bank) -> u64) -> Result<(), ConsumeWorkerError<Tx>> {
        let mut did_work = false;
        let mut last_empty_time = Instant::now();
        let mut sleep_duration = STARTING_SLEEP_DURATION;

        while !self.exit.load(Ordering::Relaxed) {
            match self.consume_receiver.try_recv() {
                Ok(work) => {
                    did_work = true;
                    match self.consume(work, &reservation_cb)? {
                        ProcessingStatus::Processed => {}
                        ProcessingStatus::CouldNotProcess(work) => {
                            self.retry_drain(work)?;
                        }
                    }
                }
                Err(TryRecvError::Empty) => {
                    let now = Instant::now();

                    if did_work {
                        last_empty_time = now;
                    }
                    did_work = false;
                    let idle_duration = now.duration_since(last_empty_time);
                    sleep_duration = backoff(idle_duration, &sleep_duration);
                }
                Err(TryRecvError::Disconnected) => {
                    return Err(ConsumeWorkerError::Recv(TryRecvError::Disconnected))
                }
            }
        }

        Ok(())
    }

    fn consume(
        &self,
        work: ConsumeWork<Tx>,
        reservation_cb: &impl Fn(&Bank) -> u64,
    ) -> Result<ProcessingStatus<Tx>, ConsumeWorkerError<Tx>> {
        let Some(leader_state) = active_leader_state_with_timeout(&self.shared_leader_state) else {
            return Ok(ProcessingStatus::CouldNotProcess(work));
        };
        let bank = leader_state
            .working_bank()
            .expect("active_leader_state_with_timeout should only return an active bank");
        self.metrics
            .count_metrics
            .num_messages_processed
            .fetch_add(1, Ordering::Relaxed);

<<<<<<< HEAD
        let output = if work.bundle_id.is_some() {
            const MAX_BUNDLE_DURATION: Duration = Duration::from_millis(100);

            // Handle tip programs once per slot before processing bundles
            let current_slot = bank.slot();
            let last_slot = self.last_tip_update_slot.load(Ordering::Relaxed);
            if current_slot != last_slot {
                if let Err(e) = BundleStage::handle_tip_programs(
                    &bank,
                    &self.bundle_account_locker,
                    &self.bundle_consumer,
                    &self.tip_manager,
                    &self.cluster_info,
                    &self.block_builder_fee_info,
                    &self.metrics.clone(),
                ) {
                    error!("tip programs error, not processing bundles");
                    // Ideally we should stop bundle execution but because unified scheduler needs
                    // to process both bundle and non-bundle transactions in the same worker,
                    // we cannot return early here. So we just log the error and continue.
                }
                self.last_tip_update_slot
                    .store(current_slot, Ordering::Relaxed);
            }

            // No need to lock the bundles, the ThreadAwareAccountLocks already handles that
            let output = self.bundle_consumer.process_and_record_aged_transactions(
                &bank,
                &work.transactions,
                &work.max_ages,
                MAX_BUNDLE_DURATION,
            );

            output
        } else {
            self.consumer.process_and_record_aged_transactions(
                &bank,
                &work.transactions,
                &work.max_ages,
                reservation_cb,
                Some(&self.bundle_account_locker),
            )
        };

=======
        let output = self.consumer.process_and_record_aged_transactions(
            bank,
            &work.transactions,
            &work.max_ages,
            reservation_cb,
            None, // bundle account locker checked in scheduler
        );
>>>>>>> fae920dd
        self.metrics.update_for_consume(&output);
        self.metrics.has_data.store(true, Ordering::Relaxed);

        // Determine retry strategy based on batch type
        let retryable_indexes = if work.bundle_id.is_some() {
            // Bundle batch: use BundleStage retry logic
            match BundleStage::to_bundle_result(&output) {
                Ok(_) => {
                    // Bundle succeeded - no retries
                    Vec::default()
                }
                Err(BundleExecutionError::ErrorRetryable) => {
                    // Bundle failed - mark all transactions for retry
                    // The scheduler will use retry_bundle() to put transactions back and push bundle to queue
                    (0..work.transactions.len())
                        .map(|index| RetryableIndex {
                            index,
                            immediately_retryable: true,
                        })
                        .collect()
                }
                Err(BundleExecutionError::TipError)
                | Err(BundleExecutionError::ErrorNonRetryable) => {
                    // Non-retryable bundle failure - no retries
                    Vec::default()
                }
            }
        } else {
            // Regular batch: individual transaction retries
            output
                .execute_and_commit_transactions_output
                .retryable_transaction_indexes
        };

        self.consumed_sender.send(FinishedConsumeWork {
            work,
            retryable_indexes,
        })?;
        Ok(ProcessingStatus::Processed)
    }

    /// Retry current batch and all outstanding batches.
    fn retry_drain(&self, work: ConsumeWork<Tx>) -> Result<(), ConsumeWorkerError<Tx>> {
        for work in try_drain_iter(work, &self.consume_receiver) {
            if self.exit.load(Ordering::Relaxed) {
                return Ok(());
            }
            self.retry(work)?;
        }
        Ok(())
    }

    /// Send transactions back to scheduler as retryable.
    fn retry(&self, work: ConsumeWork<Tx>) -> Result<(), ConsumeWorkerError<Tx>> {
        let retryable_indexes: Vec<_> = (0..work.transactions.len())
            .map(|index| RetryableIndex {
                index,
                immediately_retryable: true,
            })
            .collect();
        let num_retryable = retryable_indexes.len();
        self.metrics
            .count_metrics
            .retryable_transaction_count
            .fetch_add(num_retryable, Ordering::Relaxed);
        self.metrics
            .count_metrics
            .retryable_expired_bank_count
            .fetch_add(num_retryable, Ordering::Relaxed);
        self.metrics.has_data.store(true, Ordering::Relaxed);
        self.consumed_sender.send(FinishedConsumeWork {
            work,
            retryable_indexes,
        })?;
        Ok(())
    }
}

#[allow(dead_code)]
#[cfg(unix)]
pub(crate) mod external {
    use {
        super::*,
        crate::{
            banking_stage::{
                committer::CommitTransactionDetails,
                scheduler_messages::MaxAge,
                transaction_scheduler::receive_and_buffer::{
                    load_addresses_for_view, translate_to_runtime_view, PacketHandlingError,
                },
            },
            bundle_stage::bundle_account_locker::BundleAccountLocker,
        },
        agave_scheduler_bindings::{
            pack_message_flags,
            worker_message_types::{not_included_reasons, ExecutionResponse, Resolved},
            PackToWorkerMessage, SharablePubkeys, TransactionResponseRegion, WorkerToPackMessage,
            MAX_TRANSACTIONS_PER_MESSAGE,
        },
        agave_scheduling_utils::{
            error::transaction_error_to_not_included_reason,
            responses_region::{execution_responses_from_iter, resolve_responses_from_iter},
            transaction_ptr::{TransactionPtr, TransactionPtrBatch},
        },
        agave_transaction_view::{
            resolved_transaction_view::ResolvedTransactionView,
            transaction_view::SanitizedTransactionView,
        },
        solana_clock::Slot,
        solana_cost_model::cost_model::CostModel,
        solana_message::v0::LoadedAddresses,
        solana_pubkey::Pubkey,
        solana_runtime::{bank::Bank, bank_forks::SharableBanks},
        solana_runtime_transaction::runtime_transaction::RuntimeTransaction,
        std::ptr::NonNull,
    };

    #[derive(Debug, Error)]
    pub enum ExternalConsumeWorkerError {
        #[error("Sender disconnected")]
        SenderDisconnected,
        #[error("Allocation failed")]
        AllocationFailure,
    }

    pub(crate) struct ExternalWorker {
        exit: Arc<AtomicBool>,
        receiver: shaq::Consumer<PackToWorkerMessage>,
        consumer: Consumer,
        sender: shaq::Producer<WorkerToPackMessage>,
        allocator: rts_alloc::Allocator,

        shared_leader_state: SharedLeaderState,
        sharable_banks: SharableBanks,
        metrics: Arc<ConsumeWorkerMetrics>,
        bundle_account_locker: BundleAccountLocker,
    }

    type Tx = RuntimeTransaction<ResolvedTransactionView<TransactionPtr>>;

    impl ExternalWorker {
        pub fn new(
            id: u32,
            exit: Arc<AtomicBool>,
            receiver: shaq::Consumer<PackToWorkerMessage>,
            consumer: Consumer,
            sender: shaq::Producer<WorkerToPackMessage>,
            allocator: rts_alloc::Allocator,
            shared_leader_state: SharedLeaderState,
            sharable_banks: SharableBanks,
            bundle_account_locker: BundleAccountLocker,
        ) -> Self {
            Self {
                exit,
                receiver,
                consumer,
                sender,
                allocator,
                shared_leader_state,
                sharable_banks,
                metrics: Arc::new(ConsumeWorkerMetrics::new(id)),
                bundle_account_locker,
            }
        }

        pub fn metrics_handle(&self) -> Arc<ConsumeWorkerMetrics> {
            self.metrics.clone()
        }

        pub fn run(mut self) -> Result<(), ExternalConsumeWorkerError> {
            let mut did_work = false;
            let mut last_empty_time = Instant::now();
            let mut sleep_duration = STARTING_SLEEP_DURATION;

            while !self.exit.load(Ordering::Relaxed) {
                self.allocator.clean_remote_free_lists();
                if self.receiver.is_empty() {
                    self.receiver.sync();
                }

                match self.receiver.try_read() {
                    Some(message) => {
                        did_work = true;
                        self.sender.sync();
                        // SAFETY: `try_read` gives a ptr to a properly aligned
                        //         region for a `PackToWorkerMessage`
                        self.process_message(unsafe { message.as_ref() })?;
                        self.sender.commit();
                        self.receiver.finalize();
                    }
                    None => {
                        let now = Instant::now();

                        if did_work {
                            last_empty_time = now;
                        }
                        did_work = false;
                        let idle_duration = now.duration_since(last_empty_time);
                        sleep_duration = backoff(idle_duration, &sleep_duration);
                    }
                }
            }

            Ok(())
        }

        fn process_message(
            &mut self,
            message: &PackToWorkerMessage,
        ) -> Result<(), ExternalConsumeWorkerError> {
            if !Self::validate_message(message) {
                return self.return_invalid_message(message);
            }

            self.metrics
                .count_metrics
                .num_messages_processed
                .fetch_add(1, Ordering::Relaxed);

            match message.flags {
                pack_message_flags::NONE => self.execute_batch(message),
                pack_message_flags::RESOLVE => self.resolve_batch(message),
                _ => unreachable!("flags verified earlier"),
            }
        }

        fn execute_batch(
            &mut self,
            message: &PackToWorkerMessage,
        ) -> Result<(), ExternalConsumeWorkerError> {
            let root_bank = self.sharable_banks.root();

            // Loop here to avoid exposing internal error to external scheduler.
            // In the vast majority of cases, this will iterate a single time;
            // If we began execution when a slot was still in process, and could
            // not record at the end because the slot has ended, we will retry
            // on the next slot.
            for _ in 0..1 {
                let Some(leader_state) =
                    active_leader_state_with_timeout(&self.shared_leader_state)
                else {
                    return self.return_not_included_with_reason(
                        message,
                        not_included_reasons::BANK_NOT_AVAILABLE,
                    );
                };

                let bank = leader_state
                    .working_bank()
                    .expect("active_leader_state_with_timeout should only return an active bank");
                if bank.slot() > message.max_execution_slot {
                    return self.return_not_included_with_reason(
                        message,
                        not_included_reasons::SLOT_MISMATCH,
                    );
                }

                // SAFETY: Assumption that external scheduler does not pass messages with batch regions
                //         not pointing to valid regions in the allocator.
                let batch = unsafe {
                    TransactionPtrBatch::from_sharable_transaction_batch_region(
                        &message.batch,
                        &self.allocator,
                    )
                };
                let (translation_results, transactions, max_ages) =
                    Self::translate_transaction_batch(&batch, bank, &root_bank);

                let output = self.consumer.process_and_record_aged_transactions(
                    bank,
                    &transactions,
                    &max_ages,
                    &|_| 0,
                    Some(&self.bundle_account_locker),
                );

                self.metrics.update_for_consume(&output);
                self.metrics.has_data.store(true, Ordering::Relaxed);

                let Ok(commit_results) = output
                    .execute_and_commit_transactions_output
                    .commit_transactions_result
                else {
                    // If already ON the last possible execution slot,
                    // immediately give up instead of trying on next slot.
                    if bank.slot() == message.max_execution_slot {
                        break;
                    }
                    continue; // recording failed, try again on next slot if possible.
                };

                let responses = execution_responses_from_iter(
                    &self.allocator,
                    Self::consume_response_iterator(
                        &translation_results,
                        &transactions,
                        &commit_results,
                        bank,
                    ),
                )
                .ok_or(ExternalConsumeWorkerError::AllocationFailure)?;
                let response = WorkerToPackMessage {
                    batch: message.batch,
                    processed: agave_scheduler_bindings::PROCESSED,
                    responses,
                };

                let send_ptr = self
                    .sender
                    .reserve()
                    .ok_or(ExternalConsumeWorkerError::SenderDisconnected)?;

                // `reserve` returns valid aligned pointer
                unsafe { send_ptr.write(response) };
                return Ok(());
            }

            // If not successfully recorded even after second attempt, then we
            // just return immediately as if a bank is not available.
            self.return_not_included_with_reason(message, not_included_reasons::BANK_NOT_AVAILABLE)
        }

        fn resolve_batch(
            &mut self,
            message: &PackToWorkerMessage,
        ) -> Result<(), ExternalConsumeWorkerError> {
            let root_bank = self.sharable_banks.root();

            // SAFETY: Assumption that external scheduler does not pass messages with batch regions
            //         not pointing to valid regions in the allocator.
            let batch = unsafe {
                TransactionPtrBatch::from_sharable_transaction_batch_region(
                    &message.batch,
                    &self.allocator,
                )
            };

            let responses = resolve_responses_from_iter(
                &self.allocator,
                self.resolve_response_iterator(batch, &root_bank)?,
            )
            .ok_or(ExternalConsumeWorkerError::AllocationFailure)?;

            let response = WorkerToPackMessage {
                batch: message.batch,
                processed: agave_scheduler_bindings::PROCESSED,
                responses,
            };

            let send_ptr = self
                .sender
                .reserve()
                .ok_or(ExternalConsumeWorkerError::SenderDisconnected)?;

            // `reserve` returns valid aligned pointer
            unsafe { send_ptr.write(response) };

            Ok(())
        }

        fn consume_response_iterator<'a>(
            translation_results: &'a [Result<(), PacketHandlingError>],
            transactions: &'a [impl TransactionWithMeta],
            commit_results: &'a [CommitTransactionDetails],
            bank: &'a Bank,
        ) -> impl ExactSizeIterator<Item = ExecutionResponse> + 'a {
            assert_eq!(transactions.len(), commit_results.len());
            let mut transactions_iterator = transactions.iter();
            let mut commit_result_iterator = commit_results.iter();

            translation_results
                .iter()
                .map(move |translation_result| match translation_result {
                    Ok(()) => {
                        let tx = transactions_iterator.next().expect(
                            "transactions must contain element for each successfully translated \
                             result",
                        );
                        let commit_details = commit_result_iterator.next().expect(
                            "commit result iterator must contain element for each sent transaction",
                        );
                        Self::response_from_commit_details(tx, commit_details, bank)
                    }
                    Err(err) => ExecutionResponse {
                        not_included_reason: Self::reason_from_packet_handling_error(err),
                        cost_units: 0,
                        fee_payer_balance: 0,
                    },
                })
        }

        fn resolve_response_iterator(
            &self,
            batch: TransactionPtrBatch,
            bank: &Bank,
        ) -> Result<impl ExactSizeIterator<Item = Resolved>, ExternalConsumeWorkerError> {
            let enable_static_instruction_limit = bank
                .feature_set
                .is_active(&agave_feature_set::static_instruction_limit::ID);

            // We want to load all pubkeys, and copy into allocation (if necessary) before
            // creating an iterator for the results.
            let mut resolved_pubkeys = Vec::with_capacity(MAX_TRANSACTIONS_PER_MESSAGE);

            for tx in batch.iter() {
                resolved_pubkeys.push(self.resolve_transaction_ptr(
                    tx,
                    enable_static_instruction_limit,
                    bank,
                )?);
            }

            let slot = bank.slot();
            Ok(resolved_pubkeys.into_iter().map(move |resolving_result| {
                Self::resolved_pubkeys_to_response(resolving_result, slot)
            }))
        }

        /// Resolve keys given a tx ptr if possible/necessary.
        ///
        /// Outer result indicates failure to allocate.
        /// Inner result indicates a transaction sanitization or resolving failure.
        /// Option indicates if addresses were loaded.
        fn resolve_transaction_ptr(
            &self,
            tx: TransactionPtr,
            enable_static_instruction_limit: bool,
            bank: &Bank,
        ) -> Result<Result<Option<(SharablePubkeys, u64)>, ()>, ExternalConsumeWorkerError>
        {
            let Ok(view) =
                SanitizedTransactionView::try_new_sanitized(tx, enable_static_instruction_limit)
            else {
                return Ok(Err(()));
            };

            let Ok((maybe_loaded_addresses, deactivation_slot)) =
                load_addresses_for_view(&view, bank)
            else {
                return Ok(Err(()));
            };

            // There are 3 cases here:
            // 1. None - Tx format does not support ATL
            // 2. Some(empty) - V0 Tx with no ATL
            // 3. Some(keys) - V0 Tx with ATL
            // Only in case 3 will we create a shared allocation and copy keys.
            match maybe_loaded_addresses {
                Some(loaded_addresses) if !loaded_addresses.is_empty() => {
                    let num_pubkeys = loaded_addresses.len();
                    let pubkeys_allocation = self
                        .allocator
                        .allocate(num_pubkeys.wrapping_mul(core::mem::size_of::<Pubkey>()) as u32)
                        .ok_or(ExternalConsumeWorkerError::AllocationFailure)?
                        .cast();
                    // SAFETY: non-overlapping and appropriately sized.
                    unsafe { Self::copy_loaded_addresses(&loaded_addresses, pubkeys_allocation) };
                    // SAFETY: pubkeys_allocation was allocated by allocator
                    let offset = unsafe { self.allocator.offset(pubkeys_allocation.cast()) };
                    Ok(Ok(Some((
                        SharablePubkeys {
                            offset,
                            num_pubkeys: num_pubkeys as u32,
                        },
                        deactivation_slot,
                    ))))
                }
                _ => Ok(Ok(None)),
            }
        }

        /// Return all transactions in the batch as not included with the provided
        /// reason.
        fn return_not_included_with_reason(
            &mut self,
            message: &PackToWorkerMessage,
            reason: u8,
        ) -> Result<(), ExternalConsumeWorkerError> {
            let response_region = execution_responses_from_iter(
                &self.allocator,
                (0..message.batch.num_transactions).map(|_| ExecutionResponse {
                    not_included_reason: reason,
                    cost_units: 0,
                    fee_payer_balance: 0,
                }),
            )
            .ok_or(ExternalConsumeWorkerError::AllocationFailure)?;

            let response_message = WorkerToPackMessage {
                batch: message.batch,
                processed: agave_scheduler_bindings::PROCESSED,
                responses: response_region,
            };

            // Should de-allocate the memory, but this is a non-recoverable
            // error and so it's not needed.
            let send_message = self
                .sender
                .reserve()
                .ok_or(ExternalConsumeWorkerError::SenderDisconnected)?;

            unsafe {
                send_message.write(response_message);
            }
            Ok(())
        }

        fn return_invalid_message(
            &mut self,
            message: &PackToWorkerMessage,
        ) -> Result<(), ExternalConsumeWorkerError> {
            let invalid_message = WorkerToPackMessage {
                batch: message.batch,
                processed: agave_scheduler_bindings::NOT_PROCESSED,
                responses: TransactionResponseRegion {
                    tag: 0,
                    num_transaction_responses: 0,
                    transaction_responses_offset: 0,
                },
            };

            let send_ptr = self
                .sender
                .reserve()
                .ok_or(ExternalConsumeWorkerError::SenderDisconnected)?;

            // SAFETY: `reserve` guarantees a properly aligned space
            //         for a `WorkerToPackMessage`
            unsafe { send_ptr.write(invalid_message) };

            Ok(())
        }

        /// Translate batch of transactions into usable
        fn translate_transaction_batch(
            batch: &TransactionPtrBatch,
            working_bank: &Bank,
            root_bank: &Bank,
        ) -> (Vec<Result<(), PacketHandlingError>>, Vec<Tx>, Vec<MaxAge>) {
            let enable_static_instruction_limit = root_bank
                .feature_set
                .is_active(&agave_feature_set::static_instruction_limit::ID);
            let transaction_account_lock_limit = working_bank.get_transaction_account_lock_limit();

            let mut translation_results = Vec::with_capacity(MAX_TRANSACTIONS_PER_MESSAGE);
            let mut transactions = Vec::with_capacity(MAX_TRANSACTIONS_PER_MESSAGE);
            let mut max_ages = Vec::with_capacity(MAX_TRANSACTIONS_PER_MESSAGE);
            for transaction_ptr in batch.iter() {
                match Self::translate_transaction(
                    transaction_ptr,
                    working_bank,
                    root_bank,
                    enable_static_instruction_limit,
                    transaction_account_lock_limit,
                ) {
                    Ok((tx, max_age)) => {
                        transactions.push(tx);
                        max_ages.push(max_age);
                        translation_results.push(Ok(()));
                    }
                    Err(err) => translation_results.push(Err(err)),
                }
            }

            (translation_results, transactions, max_ages)
        }

        fn translate_transaction(
            transaction_ptr: TransactionPtr,
            working_bank: &Bank,
            root_bank: &Bank,
            enable_static_instruction_limit: bool,
            transaction_account_lock_limit: usize,
        ) -> Result<(Tx, MaxAge), PacketHandlingError> {
            translate_to_runtime_view(
                transaction_ptr,
                working_bank,
                root_bank,
                enable_static_instruction_limit,
                transaction_account_lock_limit,
            )
            .map(|(view, deactivation_slot)| {
                (
                    view,
                    MaxAge {
                        sanitized_epoch: root_bank.epoch(),
                        alt_invalidation_slot: deactivation_slot,
                    },
                )
            })
        }

        /// Translate resolved pubkeys results into [`Resolved`] response.
        fn resolved_pubkeys_to_response(
            resolving_result: Result<Option<(SharablePubkeys, u64)>, ()>,
            slot: Slot,
        ) -> Resolved {
            match resolving_result {
                Ok(Some((resolved_pubkeys, min_alt_deactivation_slot))) => Resolved {
                    success: agave_scheduler_bindings::worker_message_types::RESOLVE_SUCCESS,
                    slot,
                    min_alt_deactivation_slot,
                    resolved_pubkeys,
                },
                _ => Resolved {
                    success: if resolving_result.is_ok() {
                        agave_scheduler_bindings::worker_message_types::RESOLVE_SUCCESS
                    } else {
                        agave_scheduler_bindings::worker_message_types::RESOLVE_FAILURE
                    },
                    slot,
                    min_alt_deactivation_slot: u64::MAX,
                    resolved_pubkeys: SharablePubkeys {
                        offset: 0,
                        num_pubkeys: 0,
                    },
                },
            }
        }

        /// # Safety
        /// - destination is appropriately sized
        /// - destination does not overlap with loaded_addresses allocation
        unsafe fn copy_loaded_addresses(loaded_addresses: &LoadedAddresses, dest: NonNull<Pubkey>) {
            core::ptr::copy_nonoverlapping(
                loaded_addresses.writable.as_ptr(),
                dest.as_ptr(),
                loaded_addresses.writable.len(),
            );
            core::ptr::copy_nonoverlapping(
                loaded_addresses.readonly.as_ptr(),
                dest.add(loaded_addresses.writable.len()).as_ptr(),
                loaded_addresses.readonly.len(),
            );
        }

        /// Returns `true` if a message is valid and can be processed.
        fn validate_message(message: &PackToWorkerMessage) -> bool {
            message.batch.num_transactions > 0
                && usize::from(message.batch.num_transactions) <= MAX_TRANSACTIONS_PER_MESSAGE
                && Self::validate_message_flags(message.flags)
        }

        fn validate_message_flags(flags: u16) -> bool {
            flags == pack_message_flags::NONE || flags == pack_message_flags::RESOLVE
        }

        fn response_from_commit_details(
            tx: &impl TransactionWithMeta,
            commit_details: &CommitTransactionDetails,
            bank: &Bank,
        ) -> ExecutionResponse {
            match commit_details {
                CommitTransactionDetails::Committed {
                    compute_units,
                    loaded_accounts_data_size,
                    fee_payer_post_balance,
                    ..
                } => ExecutionResponse {
                    not_included_reason: not_included_reasons::NONE,
                    cost_units: CostModel::calculate_cost_for_executed_transaction(
                        tx,
                        *compute_units,
                        *loaded_accounts_data_size,
                        &bank.feature_set,
                    )
                    .sum(),
                    fee_payer_balance: *fee_payer_post_balance,
                },
                CommitTransactionDetails::NotCommitted(transaction_error) => ExecutionResponse {
                    not_included_reason: transaction_error_to_not_included_reason(
                        transaction_error,
                    ),
                    cost_units: 0,
                    fee_payer_balance: 0,
                },
            }
        }

        fn reason_from_packet_handling_error(err: &PacketHandlingError) -> u8 {
            match err {
                PacketHandlingError::ALTResolution => {
                    not_included_reasons::ADDRESS_LOOKUP_TABLE_NOT_FOUND
                }
                _ => not_included_reasons::SANITIZE_FAILURE,
            }
        }
    }

    #[cfg(test)]
    mod tests {
        use {super::*, solana_system_transaction::transfer, solana_transaction::TransactionError};

        #[test]
        fn test_validate_message() {
            let mut message = PackToWorkerMessage {
                flags: agave_scheduler_bindings::pack_message_flags::NONE,
                max_execution_slot: u64::MAX,
                batch: agave_scheduler_bindings::SharableTransactionBatchRegion {
                    num_transactions: 0,
                    transactions_offset: 0,
                },
            };

            // No transactions = invalid
            assert!(!ExternalWorker::validate_message(&message));

            // Too many transactions = invalid.
            message.batch.num_transactions = MAX_TRANSACTIONS_PER_MESSAGE as u8 + 1;
            assert!(!ExternalWorker::validate_message(&message));

            // Bad flags = invalid
            message.batch.num_transactions = 1;
            message.flags = u16::MAX;
            assert!(!ExternalWorker::validate_message(&message));

            message.flags = pack_message_flags::NONE;
            assert!(ExternalWorker::validate_message(&message));
        }

        #[test]
        fn test_validate_message_flags() {
            assert!(ExternalWorker::validate_message_flags(
                pack_message_flags::NONE
            ));
            assert!(ExternalWorker::validate_message_flags(
                pack_message_flags::RESOLVE
            ));
            assert!(!ExternalWorker::validate_message_flags(
                pack_message_flags::RESOLVE + 1
            ))
        }

        #[test]
        fn test_consume_response_iterator() {
            let simple_tx = bincode::serialize(&transfer(
                &solana_keypair::Keypair::new(),
                &solana_pubkey::Pubkey::new_unique(),
                1,
                solana_hash::Hash::default(),
            ))
            .unwrap();
            let bank = Bank::default_for_tests();
            let txs = (0..3)
                .map(|_| {
                    translate_to_runtime_view(
                        &simple_tx[..],
                        &bank,
                        &bank,
                        true,
                        bank.get_transaction_account_lock_limit(),
                    )
                    .ok()
                    .unwrap()
                    .0
                })
                .collect::<Vec<_>>();

            let responses = ExternalWorker::consume_response_iterator(
                &[
                    Err(PacketHandlingError::Sanitization),
                    Ok(()),
                    Ok(()),
                    Ok(()),
                ],
                &txs,
                &[
                    CommitTransactionDetails::Committed {
                        compute_units: 6,
                        loaded_accounts_data_size: 1024,
                        fee_payer_post_balance: 1_000_000,
                        result: Err(TransactionError::InstructionError(
                            0,
                            solana_transaction::InstructionError::Custom(0),
                        )),
                    },
                    CommitTransactionDetails::Committed {
                        compute_units: 10,
                        loaded_accounts_data_size: 2048,
                        fee_payer_post_balance: 2_000_000,
                        result: Ok(()),
                    },
                    CommitTransactionDetails::NotCommitted(
                        TransactionError::InsufficientFundsForFee,
                    ),
                ],
                &bank,
            )
            .collect::<Vec<_>>();

            assert_eq!(
                responses,
                &[
                    ExecutionResponse {
                        not_included_reason: not_included_reasons::SANITIZE_FAILURE,
                        cost_units: 0,
                        fee_payer_balance: 0
                    },
                    ExecutionResponse {
                        not_included_reason: not_included_reasons::NONE,
                        cost_units: 1337,
                        fee_payer_balance: 1_000_000,
                    },
                    ExecutionResponse {
                        not_included_reason: not_included_reasons::NONE,
                        cost_units: 1341,
                        fee_payer_balance: 2_000_000,
                    },
                    ExecutionResponse {
                        not_included_reason: not_included_reasons::INSUFFICIENT_FUNDS_FOR_FEE,
                        cost_units: 0,
                        fee_payer_balance: 0,
                    }
                ]
            )
        }

        #[test]
        fn test_resolved_pubkeys_to_response() {
            const TEST_SLOT: Slot = 7;
            assert_eq!(
                ExternalWorker::resolved_pubkeys_to_response(Err(()), TEST_SLOT),
                Resolved {
                    success: agave_scheduler_bindings::worker_message_types::RESOLVE_FAILURE,
                    slot: TEST_SLOT,
                    min_alt_deactivation_slot: u64::MAX,
                    resolved_pubkeys: SharablePubkeys {
                        offset: 0,
                        num_pubkeys: 0
                    }
                }
            );
            assert_eq!(
                ExternalWorker::resolved_pubkeys_to_response(Ok(None), TEST_SLOT),
                Resolved {
                    success: agave_scheduler_bindings::worker_message_types::RESOLVE_SUCCESS,
                    slot: TEST_SLOT,
                    min_alt_deactivation_slot: u64::MAX,
                    resolved_pubkeys: SharablePubkeys {
                        offset: 0,
                        num_pubkeys: 0
                    }
                }
            );
            let resolved_pubkeys = SharablePubkeys {
                offset: 256,
                num_pubkeys: 21,
            };
            assert_eq!(
                ExternalWorker::resolved_pubkeys_to_response(
                    Ok(Some((resolved_pubkeys, 120))),
                    TEST_SLOT
                ),
                Resolved {
                    success: agave_scheduler_bindings::worker_message_types::RESOLVE_SUCCESS,
                    slot: TEST_SLOT,
                    min_alt_deactivation_slot: 120,
                    resolved_pubkeys
                }
            );
        }

        #[test]
        fn test_reason_from_packet_handling_error() {
            assert_eq!(
                ExternalWorker::reason_from_packet_handling_error(
                    &PacketHandlingError::Sanitization
                ),
                not_included_reasons::SANITIZE_FAILURE
            );
            assert_eq!(
                ExternalWorker::reason_from_packet_handling_error(
                    &PacketHandlingError::LockValidation
                ),
                not_included_reasons::SANITIZE_FAILURE
            );
            assert_eq!(
                ExternalWorker::reason_from_packet_handling_error(
                    &PacketHandlingError::ComputeBudget
                ),
                not_included_reasons::SANITIZE_FAILURE
            );

            assert_eq!(
                ExternalWorker::reason_from_packet_handling_error(
                    &PacketHandlingError::ALTResolution
                ),
                not_included_reasons::ADDRESS_LOOKUP_TABLE_NOT_FOUND
            );
        }

        #[test]
        fn test_copy_loaded_addresses() {
            let loaded_addresses = LoadedAddresses {
                writable: (0..5).map(|_| Pubkey::new_unique()).collect(),
                readonly: (0..2).map(|_| Pubkey::new_unique()).collect(),
            };
            let mut buffer = vec![Pubkey::default(); 7];
            unsafe {
                ExternalWorker::copy_loaded_addresses(
                    &loaded_addresses,
                    NonNull::new(buffer.as_mut_ptr()).unwrap(),
                )
            };

            assert_eq!(&loaded_addresses.writable, &buffer[0..5]);
            assert_eq!(&loaded_addresses.readonly, &buffer[5..7]);
        }
    }
}
/// Helper function to create an non-blocking iterator over work in the receiver,
/// starting with the given work item.
fn try_drain_iter<T>(work: T, receiver: &Receiver<T>) -> impl Iterator<Item = T> + '_ {
    std::iter::once(work).chain(receiver.try_iter())
}

/// Get active bank with timeout.
fn active_leader_state_with_timeout(
    shared_leader_state: &SharedLeaderState,
) -> Option<arc_swap::Guard<Arc<LeaderState>>> {
    // Do an initial bank load without sampling time. If we're in a hot loop
    // of work this saves us from checking the time at all and we'd only end up
    // checking between or after our leader slots.
    if let Some(guard) = active_leader_state(shared_leader_state) {
        return Some(guard);
    }

    // If the initial check above didn't find a bank, we will
    // spin up to some timeout to wait for a bank to execute on.
    // This is conservatively long because transitions between slots
    // can occassionally be slow.
    const TIMEOUT: Duration = Duration::from_millis(50);
    let now = Instant::now();
    while now.elapsed() < TIMEOUT {
        if let Some(guard) = active_leader_state(shared_leader_state) {
            return Some(guard);
        }
        core::hint::spin_loop();
    }

    None
}

/// Returns an active leader state if avaiable, otherwise None.
fn active_leader_state(
    shared_leader_state: &SharedLeaderState,
) -> Option<arc_swap::Guard<Arc<LeaderState>>> {
    let guard = shared_leader_state.load();
    if guard
        .as_ref()
        .working_bank()
        .map(|bank| bank.is_complete())
        .unwrap_or(true)
    {
        None
    } else {
        Some(guard)
    }
}

const STARTING_SLEEP_DURATION: Duration = Duration::from_micros(250);
const MAX_SLEEP_DURATION: Duration = Duration::from_millis(1);
const IDLE_SLEEP_THRESHOLD: Duration = Duration::from_millis(1);

/// Sleeps for the specified time. Returns the next sleep duration to use.
fn backoff(idle_duration: Duration, sleep_duration: &Duration) -> Duration {
    if idle_duration < IDLE_SLEEP_THRESHOLD {
        core::hint::spin_loop();
        *sleep_duration
    } else {
        std::thread::sleep(*sleep_duration);
        sleep_duration.saturating_mul(2).min(MAX_SLEEP_DURATION)
    }
}

/// Metrics tracking number of packets processed by the consume worker.
/// These are atomic, and intended to be reported by the scheduling thread
/// since the consume worker thread is sleeping unless there is work to be
/// done.
pub struct ConsumeWorkerMetrics {
    id: String,
    interval: AtomicInterval,
    has_data: AtomicBool,

    count_metrics: ConsumeWorkerCountMetrics,
    error_metrics: ConsumeWorkerTransactionErrorMetrics,
    timing_metrics: ConsumeWorkerTimingMetrics,
}

impl ConsumeWorkerMetrics {
    /// Report and reset metrics iff the interval has elapsed and the worker did some work.
    pub fn maybe_report_and_reset(&self) {
        const REPORT_INTERVAL_MS: u64 = 20;
        if self.interval.should_update(REPORT_INTERVAL_MS)
            && self.has_data.swap(false, Ordering::Relaxed)
        {
            self.count_metrics.report_and_reset(&self.id);
            self.timing_metrics.report_and_reset(&self.id);
            self.error_metrics.report_and_reset(&self.id);
        }
    }

    pub(crate) fn set_has_data(&self, has_data: bool) {
        self.has_data.store(has_data, Ordering::Relaxed);
    }

    pub(crate) fn new(id: u32) -> Self {
        Self {
            id: id.to_string(),
            interval: AtomicInterval::default(),
            has_data: AtomicBool::new(false),
            count_metrics: ConsumeWorkerCountMetrics::default(),
            error_metrics: ConsumeWorkerTransactionErrorMetrics::default(),
            timing_metrics: ConsumeWorkerTimingMetrics::default(),
        }
    }

    pub(crate) fn update_for_consume(
        &self,
        ProcessTransactionBatchOutput {
            cost_model_throttled_transactions_count,
            cost_model_us,
            execute_and_commit_transactions_output,
        }: &ProcessTransactionBatchOutput,
    ) {
        self.count_metrics
            .cost_model_throttled_transactions_count
            .fetch_add(*cost_model_throttled_transactions_count, Ordering::Relaxed);
        self.timing_metrics
            .cost_model_us
            .fetch_add(*cost_model_us, Ordering::Relaxed);
        self.update_on_execute_and_commit_transactions_output(
            execute_and_commit_transactions_output,
        );
    }

    fn update_on_execute_and_commit_transactions_output(
        &self,
        ExecuteAndCommitTransactionsOutput {
            transaction_counts,
            retryable_transaction_indexes,
            execute_and_commit_timings,
            error_counters,
            min_prioritization_fees,
            max_prioritization_fees,
            ..
        }: &ExecuteAndCommitTransactionsOutput,
    ) {
        self.count_metrics
            .transactions_attempted_processing_count
            .fetch_add(
                transaction_counts.attempted_processing_count,
                Ordering::Relaxed,
            );
        self.count_metrics
            .processed_transactions_count
            .fetch_add(transaction_counts.processed_count, Ordering::Relaxed);
        self.count_metrics
            .processed_with_successful_result_count
            .fetch_add(
                transaction_counts.processed_with_successful_result_count,
                Ordering::Relaxed,
            );
        self.count_metrics
            .retryable_transaction_count
            .fetch_add(retryable_transaction_indexes.len(), Ordering::Relaxed);
        let min_prioritization_fees = self
            .count_metrics
            .min_prioritization_fees
            .fetch_min(*min_prioritization_fees, Ordering::Relaxed);
        let max_prioritization_fees = self
            .count_metrics
            .max_prioritization_fees
            .fetch_max(*max_prioritization_fees, Ordering::Relaxed);
        self.count_metrics
            .min_prioritization_fees
            .swap(min_prioritization_fees, Ordering::Relaxed);
        self.count_metrics
            .max_prioritization_fees
            .swap(max_prioritization_fees, Ordering::Relaxed);
        self.update_on_execute_and_commit_timings(execute_and_commit_timings);
        self.update_on_error_counters(error_counters);
    }

    fn update_on_execute_and_commit_timings(
        &self,
        LeaderExecuteAndCommitTimings {
            load_execute_us,
            freeze_lock_us,
            record_us,
            commit_us,
            find_and_send_votes_us,
            ..
        }: &LeaderExecuteAndCommitTimings,
    ) {
        self.timing_metrics
            .load_execute_us_min
            .fetch_min(*load_execute_us, Ordering::Relaxed);
        self.timing_metrics
            .load_execute_us_max
            .fetch_max(*load_execute_us, Ordering::Relaxed);
        self.timing_metrics
            .load_execute_us
            .fetch_add(*load_execute_us, Ordering::Relaxed);
        self.timing_metrics
            .freeze_lock_us
            .fetch_add(*freeze_lock_us, Ordering::Relaxed);
        self.timing_metrics
            .record_us
            .fetch_add(*record_us, Ordering::Relaxed);
        self.timing_metrics
            .commit_us
            .fetch_add(*commit_us, Ordering::Relaxed);
        self.timing_metrics
            .find_and_send_votes_us
            .fetch_add(*find_and_send_votes_us, Ordering::Relaxed);
        self.timing_metrics
            .num_batches_processed
            .fetch_add(1, Ordering::Relaxed);
    }

    fn update_on_error_counters(
        &self,
        TransactionErrorMetrics {
            total,
            account_in_use,
            too_many_account_locks,
            account_loaded_twice,
            account_not_found,
            blockhash_not_found,
            blockhash_too_old,
            call_chain_too_deep,
            already_processed,
            instruction_error,
            insufficient_funds,
            invalid_account_for_fee,
            invalid_account_index,
            invalid_program_for_execution,
            invalid_compute_budget,
            not_allowed_during_cluster_maintenance,
            invalid_writable_account,
            invalid_rent_paying_account,
            would_exceed_max_block_cost_limit,
            would_exceed_max_account_cost_limit,
            would_exceed_max_vote_cost_limit,
            would_exceed_account_data_block_limit,
            max_loaded_accounts_data_size_exceeded,
            program_execution_temporarily_restricted,
        }: &TransactionErrorMetrics,
    ) {
        self.error_metrics
            .total
            .fetch_add(total.0, Ordering::Relaxed);
        self.error_metrics
            .account_in_use
            .fetch_add(account_in_use.0, Ordering::Relaxed);
        self.error_metrics
            .too_many_account_locks
            .fetch_add(too_many_account_locks.0, Ordering::Relaxed);
        self.error_metrics
            .account_loaded_twice
            .fetch_add(account_loaded_twice.0, Ordering::Relaxed);
        self.error_metrics
            .account_not_found
            .fetch_add(account_not_found.0, Ordering::Relaxed);
        self.error_metrics
            .blockhash_not_found
            .fetch_add(blockhash_not_found.0, Ordering::Relaxed);
        self.error_metrics
            .blockhash_too_old
            .fetch_add(blockhash_too_old.0, Ordering::Relaxed);
        self.error_metrics
            .call_chain_too_deep
            .fetch_add(call_chain_too_deep.0, Ordering::Relaxed);
        self.error_metrics
            .already_processed
            .fetch_add(already_processed.0, Ordering::Relaxed);
        self.error_metrics
            .instruction_error
            .fetch_add(instruction_error.0, Ordering::Relaxed);
        self.error_metrics
            .insufficient_funds
            .fetch_add(insufficient_funds.0, Ordering::Relaxed);
        self.error_metrics
            .invalid_account_for_fee
            .fetch_add(invalid_account_for_fee.0, Ordering::Relaxed);
        self.error_metrics
            .invalid_account_index
            .fetch_add(invalid_account_index.0, Ordering::Relaxed);
        self.error_metrics
            .invalid_program_for_execution
            .fetch_add(invalid_program_for_execution.0, Ordering::Relaxed);
        self.error_metrics
            .invalid_compute_budget
            .fetch_add(invalid_compute_budget.0, Ordering::Relaxed);
        self.error_metrics
            .not_allowed_during_cluster_maintenance
            .fetch_add(not_allowed_during_cluster_maintenance.0, Ordering::Relaxed);
        self.error_metrics
            .invalid_writable_account
            .fetch_add(invalid_writable_account.0, Ordering::Relaxed);
        self.error_metrics
            .invalid_rent_paying_account
            .fetch_add(invalid_rent_paying_account.0, Ordering::Relaxed);
        self.error_metrics
            .would_exceed_max_block_cost_limit
            .fetch_add(would_exceed_max_block_cost_limit.0, Ordering::Relaxed);
        self.error_metrics
            .would_exceed_max_account_cost_limit
            .fetch_add(would_exceed_max_account_cost_limit.0, Ordering::Relaxed);
        self.error_metrics
            .would_exceed_max_vote_cost_limit
            .fetch_add(would_exceed_max_vote_cost_limit.0, Ordering::Relaxed);
        self.error_metrics
            .would_exceed_account_data_block_limit
            .fetch_add(would_exceed_account_data_block_limit.0, Ordering::Relaxed);
        self.error_metrics
            .max_loaded_accounts_data_size_exceeded
            .fetch_add(max_loaded_accounts_data_size_exceeded.0, Ordering::Relaxed);
        self.error_metrics
            .program_execution_temporarily_restricted
            .fetch_add(
                program_execution_temporarily_restricted.0,
                Ordering::Relaxed,
            );
    }
}

struct ConsumeWorkerCountMetrics {
    max_queue_len: AtomicU64,
    num_messages_processed: AtomicU64,
    transactions_attempted_processing_count: AtomicU64,
    processed_transactions_count: AtomicU64,
    processed_with_successful_result_count: AtomicU64,
    retryable_transaction_count: AtomicUsize,
    retryable_expired_bank_count: AtomicUsize,
    cost_model_throttled_transactions_count: AtomicU64,
    min_prioritization_fees: AtomicU64,
    max_prioritization_fees: AtomicU64,
}

impl Default for ConsumeWorkerCountMetrics {
    fn default() -> Self {
        Self {
            max_queue_len: AtomicU64::default(),
            num_messages_processed: AtomicU64::default(),
            transactions_attempted_processing_count: AtomicU64::default(),
            processed_transactions_count: AtomicU64::default(),
            processed_with_successful_result_count: AtomicU64::default(),
            retryable_transaction_count: AtomicUsize::default(),
            retryable_expired_bank_count: AtomicUsize::default(),
            cost_model_throttled_transactions_count: AtomicU64::default(),
            min_prioritization_fees: AtomicU64::new(u64::MAX),
            max_prioritization_fees: AtomicU64::default(),
        }
    }
}

impl ConsumeWorkerCountMetrics {
    fn report_and_reset(&self, id: &str) {
        datapoint_info!(
            "banking_stage_worker_counts",
            "id" => id,
            ("max_queue_len", self.max_queue_len.swap(0, Ordering::Relaxed), i64),
            (
                "num_messages_processed",
                self.num_messages_processed.swap(0, Ordering::Relaxed),
                i64
            ),
            (
                "transactions_attempted_processing_count",
                self.transactions_attempted_processing_count
                    .swap(0, Ordering::Relaxed),
                i64
            ),
            (
                "processed_transactions_count",
                self.processed_transactions_count.swap(0, Ordering::Relaxed),
                i64
            ),
            (
                "processed_with_successful_result_count",
                self.processed_with_successful_result_count
                    .swap(0, Ordering::Relaxed),
                i64
            ),
            (
                "retryable_transaction_count",
                self.retryable_transaction_count.swap(0, Ordering::Relaxed),
                i64
            ),
            (
                "retryable_expired_bank_count",
                self.retryable_expired_bank_count.swap(0, Ordering::Relaxed),
                i64
            ),
            (
                "cost_model_throttled_transactions_count",
                self.cost_model_throttled_transactions_count
                    .swap(0, Ordering::Relaxed),
                i64
            ),
            (
                "min_prioritization_fees",
                self.min_prioritization_fees
                    .swap(u64::MAX, Ordering::Relaxed),
                i64
            ),
            (
                "max_prioritization_fees",
                self.max_prioritization_fees.swap(0, Ordering::Relaxed),
                i64
            ),
        );
    }
}

#[derive(Default)]
struct ConsumeWorkerTimingMetrics {
    cost_model_us: AtomicU64,
    load_execute_us: AtomicU64,
    load_execute_us_min: AtomicU64,
    load_execute_us_max: AtomicU64,
    freeze_lock_us: AtomicU64,
    record_us: AtomicU64,
    commit_us: AtomicU64,
    find_and_send_votes_us: AtomicU64,
    num_batches_processed: AtomicU64,
}

impl ConsumeWorkerTimingMetrics {
    fn report_and_reset(&self, id: &str) {
        datapoint_info!(
            "banking_stage_worker_timing",
            "id" => id,
            (
                "cost_model_us",
                self.cost_model_us.swap(0, Ordering::Relaxed),
                i64
            ),
            (
                "load_execute_us",
                self.load_execute_us.swap(0, Ordering::Relaxed),
                i64
            ),
            (
                "load_execute_us_min",
                self.load_execute_us_min.swap(0, Ordering::Relaxed),
                i64
            ),
            (
                "load_execute_us_max",
                self.load_execute_us_max.swap(0, Ordering::Relaxed),
                i64
            ),
            (
                "num_batches_processed",
                self.num_batches_processed.swap(0, Ordering::Relaxed),
                i64
            ),
            (
                "freeze_lock_us",
                self.freeze_lock_us.swap(0, Ordering::Relaxed),
                i64
            ),
            ("record_us", self.record_us.swap(0, Ordering::Relaxed), i64),
            ("commit_us", self.commit_us.swap(0, Ordering::Relaxed), i64),
            (
                "find_and_send_votes_us",
                self.find_and_send_votes_us.swap(0, Ordering::Relaxed),
                i64
            ),
        );
    }
}

#[derive(Default)]
struct ConsumeWorkerTransactionErrorMetrics {
    total: AtomicUsize,
    account_in_use: AtomicUsize,
    too_many_account_locks: AtomicUsize,
    account_loaded_twice: AtomicUsize,
    account_not_found: AtomicUsize,
    blockhash_not_found: AtomicUsize,
    blockhash_too_old: AtomicUsize,
    call_chain_too_deep: AtomicUsize,
    already_processed: AtomicUsize,
    instruction_error: AtomicUsize,
    insufficient_funds: AtomicUsize,
    invalid_account_for_fee: AtomicUsize,
    invalid_account_index: AtomicUsize,
    invalid_program_for_execution: AtomicUsize,
    invalid_compute_budget: AtomicUsize,
    not_allowed_during_cluster_maintenance: AtomicUsize,
    invalid_writable_account: AtomicUsize,
    invalid_rent_paying_account: AtomicUsize,
    would_exceed_max_block_cost_limit: AtomicUsize,
    would_exceed_max_account_cost_limit: AtomicUsize,
    would_exceed_max_vote_cost_limit: AtomicUsize,
    would_exceed_account_data_block_limit: AtomicUsize,
    max_loaded_accounts_data_size_exceeded: AtomicUsize,
    program_execution_temporarily_restricted: AtomicUsize,
}

impl ConsumeWorkerTransactionErrorMetrics {
    fn report_and_reset(&self, id: &str) {
        datapoint_info!(
            "banking_stage_worker_error_metrics",
            "id" => id,
            ("total", self.total.swap(0, Ordering::Relaxed), i64),
            (
                "account_in_use",
                self.account_in_use.swap(0, Ordering::Relaxed),
                i64
            ),
            (
                "too_many_account_locks",
                self.too_many_account_locks.swap(0, Ordering::Relaxed),
                i64
            ),
            (
                "account_loaded_twice",
                self.account_loaded_twice.swap(0, Ordering::Relaxed),
                i64
            ),
            (
                "account_not_found",
                self.account_not_found.swap(0, Ordering::Relaxed),
                i64
            ),
            (
                "blockhash_not_found",
                self.blockhash_not_found.swap(0, Ordering::Relaxed),
                i64
            ),
            (
                "blockhash_too_old",
                self.blockhash_too_old.swap(0, Ordering::Relaxed),
                i64
            ),
            (
                "call_chain_too_deep",
                self.call_chain_too_deep.swap(0, Ordering::Relaxed),
                i64
            ),
            (
                "already_processed",
                self.already_processed.swap(0, Ordering::Relaxed),
                i64
            ),
            (
                "instruction_error",
                self.instruction_error.swap(0, Ordering::Relaxed),
                i64
            ),
            (
                "insufficient_funds",
                self.insufficient_funds.swap(0, Ordering::Relaxed),
                i64
            ),
            (
                "invalid_account_for_fee",
                self.invalid_account_for_fee.swap(0, Ordering::Relaxed),
                i64
            ),
            (
                "invalid_account_index",
                self.invalid_account_index.swap(0, Ordering::Relaxed),
                i64
            ),
            (
                "invalid_program_for_execution",
                self.invalid_program_for_execution
                    .swap(0, Ordering::Relaxed),
                i64
            ),
            (
                "invalid_compute_budget",
                self.invalid_compute_budget
                    .swap(0, Ordering::Relaxed),
                i64
            ),
            (
                "not_allowed_during_cluster_maintenance",
                self.not_allowed_during_cluster_maintenance
                    .swap(0, Ordering::Relaxed),
                i64
            ),
            (
                "invalid_writable_account",
                self.invalid_writable_account.swap(0, Ordering::Relaxed),
                i64
            ),
            (
                "invalid_rent_paying_account",
                self.invalid_rent_paying_account.swap(0, Ordering::Relaxed),
                i64
            ),
            (
                "would_exceed_max_block_cost_limit",
                self.would_exceed_max_block_cost_limit
                    .swap(0, Ordering::Relaxed),
                i64
            ),
            (
                "would_exceed_max_account_cost_limit",
                self.would_exceed_max_account_cost_limit
                    .swap(0, Ordering::Relaxed),
                i64
            ),
            (
                "would_exceed_max_vote_cost_limit",
                self.would_exceed_max_vote_cost_limit
                    .swap(0, Ordering::Relaxed),
                i64
            ),
        );
    }
}

#[cfg(any())] // Tests disabled - need updating for bundle integration
#[cfg(test)]
mod tests {
    use {
        super::*,
        crate::banking_stage::{
            committer::Committer,
            qos_service::QosService,
            scheduler_messages::{MaxAge, TransactionBatchId},
            tests::{create_slow_genesis_config, sanitize_transactions},
        },
        crossbeam_channel::unbounded,
        solana_clock::{Slot, MAX_PROCESSING_AGE},
        solana_genesis_config::GenesisConfig,
        solana_keypair::Keypair,
        solana_ledger::genesis_utils::GenesisConfigInfo,
        solana_message::{
            v0::{self, LoadedAddresses},
            AddressLookupTableAccount, SimpleAddressLoader, VersionedMessage,
        },
        solana_poh::{
            record_channels::{record_channels, RecordReceiver},
            transaction_recorder::TransactionRecorder,
        },
        solana_pubkey::Pubkey,
        solana_runtime::{
            bank::Bank, bank_forks::BankForks, prioritization_fee_cache::PrioritizationFeeCache,
            vote_sender_types::ReplayVoteReceiver,
        },
        solana_runtime_transaction::runtime_transaction::RuntimeTransaction,
        solana_signer::Signer,
        solana_svm_transaction::svm_message::SVMMessage,
        solana_system_interface::instruction as system_instruction,
        solana_system_transaction as system_transaction,
        solana_transaction::{
            sanitized::{MessageHash, SanitizedTransaction},
            versioned::VersionedTransaction,
        },
        solana_transaction_error::TransactionError,
        std::{
            collections::HashSet,
            sync::{atomic::AtomicBool, RwLock},
        },
        test_case::test_case,
    };

    // Helper struct to create tests that hold channels, files, etc.
    // such that our tests can be more easily set up and run.
    struct TestFrame {
        mint_keypair: Keypair,
        genesis_config: GenesisConfig,
        bank: Arc<Bank>,
        _bank_forks: Arc<RwLock<BankForks>>,
        _replay_vote_receiver: ReplayVoteReceiver,
        record_receiver: RecordReceiver,
        shared_leader_state: SharedLeaderState,

        consume_sender: Sender<ConsumeWork<RuntimeTransaction<SanitizedTransaction>>>,
        consumed_receiver: Receiver<FinishedConsumeWork<RuntimeTransaction<SanitizedTransaction>>>,
    }

    fn setup_test_frame(
        relax_intrabatch_account_locks: bool,
    ) -> (
        TestFrame,
        ConsumeWorker<RuntimeTransaction<SanitizedTransaction>>,
    ) {
        let GenesisConfigInfo {
            genesis_config,
            mint_keypair,
            ..
        } = create_slow_genesis_config(10_000);
        let (bank, bank_forks) = Bank::new_no_wallclock_throttle_for_tests(&genesis_config);
        // Warp to next epoch for MaxAge tests.
        let mut bank = Bank::new_from_parent(
            bank.clone(),
            &Pubkey::new_unique(),
            bank.get_epoch_info().slots_in_epoch,
        );
        if !relax_intrabatch_account_locks {
            bank.deactivate_feature(&agave_feature_set::relax_intrabatch_account_locks::id());
        }
        let bank = Arc::new(bank);

        let (record_sender, record_receiver) = record_channels(false);
        let recorder = TransactionRecorder::new(record_sender);

        let (replay_vote_sender, replay_vote_receiver) = unbounded();
        let committer = Committer::new(
            None,
            replay_vote_sender,
            Arc::new(PrioritizationFeeCache::new(0u64)),
        );
        let consumer = Consumer::new(
            committer.clone(),
            recorder.clone(),
            QosService::new(1),
            None,
        );
        let bundle_consumer = BundleConsumer::new(committer, recorder, QosService::new(1), None);
        let bundle_account_locker = Arc::new(BundleAccountLocker::default());
        let shared_leader_state = SharedLeaderState::new(0, None, None);

        let (consume_sender, consume_receiver) = unbounded();
        let (consumed_sender, consumed_receiver) = unbounded();
        let worker = ConsumeWorker::new(
            0,
            Arc::new(AtomicBool::new(false)),
            consume_receiver,
            consumer,
            bundle_consumer,
            bundle_account_locker,
            consumed_sender,
            shared_leader_state.clone(),
        );

        (
            TestFrame {
                mint_keypair,
                genesis_config,
                bank,
                _bank_forks: bank_forks,
                _replay_vote_receiver: replay_vote_receiver,
                record_receiver,
                shared_leader_state,
                consume_sender,
                consumed_receiver,
            },
            worker,
        )
    }

    #[test]
    fn test_worker_consume_no_bank() {
        let (test_frame, worker) = setup_test_frame(true);
        let TestFrame {
            mint_keypair,
            genesis_config,
            bank,
            consume_sender,
            consumed_receiver,
            ..
        } = &test_frame;
        let worker_thread = std::thread::spawn(move || worker.run(|_| 0));

        let pubkey1 = Pubkey::new_unique();

        let transactions = sanitize_transactions(vec![system_transaction::transfer(
            mint_keypair,
            &pubkey1,
            1,
            genesis_config.hash(),
        )]);
        let bid = TransactionBatchId::new(0);
        let id = 0;
        let max_age = MaxAge {
            sanitized_epoch: bank.epoch(),
            alt_invalidation_slot: bank.slot(),
        };
        let work = ConsumeWork {
            batch_id: bid,
            ids: vec![id],
            transactions,
            max_ages: vec![max_age],
        };
        consume_sender.send(work).unwrap();
        let consumed = consumed_receiver.recv().unwrap();
        assert_eq!(consumed.work.batch_id, bid);
        assert_eq!(consumed.work.ids, vec![id]);
        assert_eq!(consumed.work.max_ages, vec![max_age]);
        assert_eq!(
            consumed.retryable_indexes,
            vec![RetryableIndex::new(0, true)]
        );

        drop(test_frame);
        let _ = worker_thread.join().unwrap();
    }

    #[test]
    fn test_worker_consume_simple() {
        let (mut test_frame, worker) = setup_test_frame(true);
        let TestFrame {
            mint_keypair,
            genesis_config,
            bank,
            ref mut record_receiver,
            ref mut shared_leader_state,
            consume_sender,
            consumed_receiver,
            ..
        } = &mut test_frame;
        let worker_thread = std::thread::spawn(move || worker.run(|_| 0));
        shared_leader_state.store(Arc::new(LeaderState::new(
            Some(bank.clone()),
            bank.tick_height(),
            None,
            None,
        )));
        record_receiver.restart(bank.bank_id());

        let pubkey1 = Pubkey::new_unique();

        let transactions = sanitize_transactions(vec![system_transaction::transfer(
            mint_keypair,
            &pubkey1,
            1,
            genesis_config.hash(),
        )]);
        let bid = TransactionBatchId::new(0);
        let id = 0;
        let max_age = MaxAge {
            sanitized_epoch: bank.epoch(),
            alt_invalidation_slot: bank.slot(),
        };
        let work = ConsumeWork {
            batch_id: bid,
            ids: vec![id],
            transactions,
            max_ages: vec![max_age],
        };
        consume_sender.send(work).unwrap();
        let consumed = consumed_receiver.recv().unwrap();
        assert_eq!(consumed.work.batch_id, bid);
        assert_eq!(consumed.work.ids, vec![id]);
        assert_eq!(consumed.work.max_ages, vec![max_age]);
        assert_eq!(consumed.retryable_indexes, Vec::new());

        drop(test_frame);
        let _ = worker_thread.join().unwrap();
    }

    #[test_case(false; "old")]
    #[test_case(true; "simd83")]
    fn test_worker_consume_self_conflicting(relax_intrabatch_account_locks: bool) {
        let (mut test_frame, worker) = setup_test_frame(relax_intrabatch_account_locks);
        let TestFrame {
            mint_keypair,
            genesis_config,
            bank,
            ref mut record_receiver,
            ref mut shared_leader_state,
            consume_sender,
            consumed_receiver,
            ..
        } = &mut test_frame;
        let worker_thread = std::thread::spawn(move || worker.run(|_| 0));
        shared_leader_state.store(Arc::new(LeaderState::new(
            Some(bank.clone()),
            bank.tick_height(),
            None,
            None,
        )));
        record_receiver.restart(bank.bank_id());

        let pubkey1 = Pubkey::new_unique();
        let pubkey2 = Pubkey::new_unique();

        let txs = sanitize_transactions(vec![
            system_transaction::transfer(mint_keypair, &pubkey1, 2, genesis_config.hash()),
            system_transaction::transfer(mint_keypair, &pubkey2, 2, genesis_config.hash()),
        ]);

        let bid = TransactionBatchId::new(0);
        let id1 = 1;
        let id2 = 0;
        let max_age = MaxAge {
            sanitized_epoch: bank.epoch(),
            alt_invalidation_slot: bank.slot(),
        };
        consume_sender
            .send(ConsumeWork {
                batch_id: bid,
                ids: vec![id1, id2],
                transactions: txs,
                max_ages: vec![max_age, max_age],
            })
            .unwrap();

        let consumed = consumed_receiver.recv().unwrap();
        assert_eq!(consumed.work.batch_id, bid);
        assert_eq!(consumed.work.ids, vec![id1, id2]);
        assert_eq!(consumed.work.max_ages, vec![max_age, max_age]);

        // id2 succeeds with simd83, or is retryable due to lock conflict without simd83
        assert_eq!(
            consumed.retryable_indexes,
            if relax_intrabatch_account_locks {
                vec![]
            } else {
                vec![RetryableIndex::new(1, true)]
            }
        );

        drop(test_frame);
        let _ = worker_thread.join().unwrap();
    }

    #[test]
    fn test_worker_consume_multiple_messages() {
        let (mut test_frame, worker) = setup_test_frame(true);
        let TestFrame {
            mint_keypair,
            genesis_config,
            bank,
            ref mut record_receiver,
            ref mut shared_leader_state,
            consume_sender,
            consumed_receiver,
            ..
        } = &mut test_frame;
        let worker_thread = std::thread::spawn(move || worker.run(|_| 0));
        shared_leader_state.store(Arc::new(LeaderState::new(
            Some(bank.clone()),
            bank.tick_height(),
            None,
            None,
        )));
        record_receiver.restart(bank.bank_id());

        let pubkey1 = Pubkey::new_unique();
        let pubkey2 = Pubkey::new_unique();

        let txs1 = sanitize_transactions(vec![system_transaction::transfer(
            mint_keypair,
            &pubkey1,
            2,
            genesis_config.hash(),
        )]);
        let txs2 = sanitize_transactions(vec![system_transaction::transfer(
            mint_keypair,
            &pubkey2,
            2,
            genesis_config.hash(),
        )]);

        let bid1 = TransactionBatchId::new(0);
        let bid2 = TransactionBatchId::new(1);
        let id1 = 1;
        let id2 = 0;
        let max_age = MaxAge {
            sanitized_epoch: bank.epoch(),
            alt_invalidation_slot: bank.slot(),
        };
        consume_sender
            .send(ConsumeWork {
                batch_id: bid1,
                ids: vec![id1],
                transactions: txs1,
                max_ages: vec![max_age],
            })
            .unwrap();

        consume_sender
            .send(ConsumeWork {
                batch_id: bid2,
                ids: vec![id2],
                transactions: txs2,
                max_ages: vec![max_age],
            })
            .unwrap();
        let consumed = consumed_receiver.recv().unwrap();
        assert_eq!(consumed.work.batch_id, bid1);
        assert_eq!(consumed.work.ids, vec![id1]);
        assert_eq!(consumed.work.max_ages, vec![max_age]);
        assert_eq!(consumed.retryable_indexes, Vec::new());

        let consumed = consumed_receiver.recv().unwrap();
        assert_eq!(consumed.work.batch_id, bid2);
        assert_eq!(consumed.work.ids, vec![id2]);
        assert_eq!(consumed.work.max_ages, vec![max_age]);
        assert_eq!(consumed.retryable_indexes, Vec::new());

        drop(test_frame);
        let _ = worker_thread.join().unwrap();
    }

    #[test]
    fn test_worker_ttl() {
        let (mut test_frame, worker) = setup_test_frame(true);
        let TestFrame {
            mint_keypair,
            genesis_config,
            bank,
            ref mut record_receiver,
            ref mut shared_leader_state,
            consume_sender,
            consumed_receiver,
            ..
        } = &mut test_frame;
        let worker_thread = std::thread::spawn(move || worker.run(|_| 0));
        shared_leader_state.store(Arc::new(LeaderState::new(
            Some(bank.clone()),
            bank.tick_height(),
            None,
            None,
        )));
        record_receiver.restart(bank.bank_id());
        assert!(bank.slot() > 0);
        assert!(bank.epoch() > 0);

        // No conflicts between transactions. Test 6 cases.
        // 1. Epoch expiration, before slot => still succeeds due to resanitizing
        // 2. Epoch expiration, on slot => succeeds normally
        // 3. Epoch expiration, after slot => succeeds normally
        // 4. ALT expiration, before slot => fails
        // 5. ALT expiration, on slot => succeeds normally
        // 6. ALT expiration, after slot => succeeds normally
        let simple_transfer = || {
            system_transaction::transfer(
                &Keypair::new(),
                &Pubkey::new_unique(),
                1,
                genesis_config.hash(),
            )
        };
        let simple_v0_transfer = || {
            let payer = Keypair::new();
            let to_pubkey = Pubkey::new_unique();
            let loaded_addresses = LoadedAddresses {
                writable: vec![to_pubkey],
                readonly: vec![],
            };
            let loader = SimpleAddressLoader::Enabled(loaded_addresses);
            RuntimeTransaction::try_create(
                VersionedTransaction::try_new(
                    VersionedMessage::V0(
                        v0::Message::try_compile(
                            &payer.pubkey(),
                            &[system_instruction::transfer(&payer.pubkey(), &to_pubkey, 1)],
                            &[AddressLookupTableAccount {
                                key: Pubkey::new_unique(), // will fail if using **bank** to lookup
                                addresses: vec![to_pubkey],
                            }],
                            genesis_config.hash(),
                        )
                        .unwrap(),
                    ),
                    &[&payer],
                )
                .unwrap(),
                MessageHash::Compute,
                None,
                loader,
                &HashSet::default(),
                bank.feature_set
                    .is_active(&agave_feature_set::static_instruction_limit::id()),
            )
            .unwrap()
        };

        let mut txs = sanitize_transactions(vec![
            simple_transfer(),
            simple_transfer(),
            simple_transfer(),
        ]);
        txs.push(simple_v0_transfer());
        txs.push(simple_v0_transfer());
        txs.push(simple_v0_transfer());
        let sanitized_txs = txs.clone();

        // Fund the keypairs.
        for tx in &txs {
            bank.process_transaction(&system_transaction::transfer(
                mint_keypair,
                &tx.account_keys()[0],
                2,
                genesis_config.hash(),
            ))
            .unwrap();
        }

        consume_sender
            .send(ConsumeWork {
                batch_id: TransactionBatchId::new(1),
                ids: vec![0, 1, 2, 3, 4, 5],
                transactions: txs,
                max_ages: vec![
                    MaxAge {
                        sanitized_epoch: bank.epoch() - 1,
                        alt_invalidation_slot: Slot::MAX,
                    },
                    MaxAge {
                        sanitized_epoch: bank.epoch(),
                        alt_invalidation_slot: Slot::MAX,
                    },
                    MaxAge {
                        sanitized_epoch: bank.epoch() + 1,
                        alt_invalidation_slot: Slot::MAX,
                    },
                    MaxAge {
                        sanitized_epoch: bank.epoch(),
                        alt_invalidation_slot: bank.slot() - 1,
                    },
                    MaxAge {
                        sanitized_epoch: bank.epoch(),
                        alt_invalidation_slot: bank.slot(),
                    },
                    MaxAge {
                        sanitized_epoch: bank.epoch(),
                        alt_invalidation_slot: bank.slot() + 1,
                    },
                ],
            })
            .unwrap();

        let consumed = consumed_receiver.recv().unwrap();
        assert_eq!(consumed.retryable_indexes, Vec::new());
        // all but one succeed. 6 for initial funding
        assert_eq!(bank.transaction_count(), 6 + 5);

        let already_processed_results = bank
            .check_transactions(
                &sanitized_txs,
                &vec![Ok(()); sanitized_txs.len()],
                MAX_PROCESSING_AGE,
                &mut TransactionErrorMetrics::default(),
            )
            .into_iter()
            .map(|r| match r {
                Ok(_) => Ok(()),
                Err(err) => Err(err),
            })
            .collect::<Vec<_>>();
        assert_eq!(
            already_processed_results,
            vec![
                Err(TransactionError::AlreadyProcessed),
                Err(TransactionError::AlreadyProcessed),
                Err(TransactionError::AlreadyProcessed),
                Ok(()), // <--- this transaction was not processed
                Err(TransactionError::AlreadyProcessed),
                Err(TransactionError::AlreadyProcessed)
            ]
        );

        drop(test_frame);
        let _ = worker_thread.join().unwrap();
    }

    #[test]
    fn test_backoff() {
        let sleep_duration = STARTING_SLEEP_DURATION;

        // No idle time - does not increase duration for next sleep.
        let sleep_duration = backoff(Duration::ZERO, &sleep_duration);
        assert_eq!(sleep_duration, STARTING_SLEEP_DURATION);

        // Longer time idling we sleep and double the next time.
        let sleep_duration = backoff(IDLE_SLEEP_THRESHOLD, &sleep_duration);
        assert_eq!(sleep_duration, STARTING_SLEEP_DURATION.saturating_mul(2));

        // Maximum sleep time
        let sleep_duration = Duration::from_micros(900);
        let sleep_duration = backoff(IDLE_SLEEP_THRESHOLD, &sleep_duration);
        assert_eq!(sleep_duration, MAX_SLEEP_DURATION);
    }
}<|MERGE_RESOLUTION|>--- conflicted
+++ resolved
@@ -148,7 +148,6 @@
             .num_messages_processed
             .fetch_add(1, Ordering::Relaxed);
 
-<<<<<<< HEAD
         let output = if work.bundle_id.is_some() {
             const MAX_BUNDLE_DURATION: Duration = Duration::from_millis(100);
 
@@ -193,15 +192,6 @@
             )
         };
 
-=======
-        let output = self.consumer.process_and_record_aged_transactions(
-            bank,
-            &work.transactions,
-            &work.max_ages,
-            reservation_cb,
-            None, // bundle account locker checked in scheduler
-        );
->>>>>>> fae920dd
         self.metrics.update_for_consume(&output);
         self.metrics.has_data.store(true, Ordering::Relaxed);
 
