--- conflicted
+++ resolved
@@ -15,16 +15,10 @@
         banking_stage::{
             consumer::TARGET_NUM_TRANSACTIONS_PER_BATCH,
             read_write_account_set::ReadWriteAccountSet,
-<<<<<<< HEAD
             scheduler_messages::{ConsumeWork, FinishedConsumeWork, MaxAge, TransactionId},
             transaction_scheduler::scheduler_common::ScheduledItem,
         },
         bundle_stage::{bundle_account_locker::BundleAccountLocker, bundle_storage::BundleStorage},
-=======
-            scheduler_messages::{ConsumeWork, FinishedConsumeWork},
-        },
-        bundle_stage::bundle_account_locker::BundleAccountLocker,
->>>>>>> fae920dd
     },
     agave_scheduling_utils::thread_aware_account_locks::{
         ThreadAwareAccountLocks, ThreadId, ThreadSet, TryLockError,
@@ -212,7 +206,6 @@
                         },
                         &self.bundle_account_locker,
                     )
-<<<<<<< HEAD
                 }
                 SchedulingUnitId::Bundle(bundle_id) => {
                     let Some(bundle_details) = BundleStorage::bundle_details(container, bundle_id)
@@ -243,11 +236,6 @@
             };
 
             match schedulable_result {
-=======
-                },
-                &self.bundle_account_locker,
-            ) {
->>>>>>> fae920dd
                 Err(TransactionSchedulingError::UnschedulableConflicts) => {
                     num_unschedulable_conflicts += 1;
                     self.unschedulables.push(id);
@@ -382,13 +370,8 @@
     account_locks: &mut ThreadAwareAccountLocks,
     schedulable_threads: ThreadSet,
     thread_selector: impl Fn(ThreadSet) -> ThreadId,
-<<<<<<< HEAD
     _bundle_account_locker: &BundleAccountLocker,
 ) -> Result<ScheduledItem<Tx>, TransactionSchedulingError> {
-=======
-    bundle_account_locker: &BundleAccountLocker,
-) -> Result<TransactionSchedulingInfo<Tx>, TransactionSchedulingError> {
->>>>>>> fae920dd
     match pre_lock_filter(transaction_state) {
         PreLockFilterAction::AttemptToSchedule => {}
     }
@@ -523,28 +506,16 @@
         crossbeam_channel::unbounded,
         itertools::Itertools,
         solana_compute_budget_interface::ComputeBudgetInstruction,
-<<<<<<< HEAD
         // solana_genesis_config::GenesisConfig,
-=======
-        solana_genesis_config::GenesisConfig,
->>>>>>> fae920dd
         solana_hash::Hash,
         solana_keypair::Keypair,
         solana_message::Message,
         solana_pubkey::Pubkey,
-<<<<<<< HEAD
         // solana_runtime::bank::Bank,
         solana_runtime_transaction::runtime_transaction::RuntimeTransaction,
         solana_signer::Signer,
         solana_system_interface::instruction as system_instruction,
         // solana_system_transaction::transfer,
-=======
-        solana_runtime::bank::Bank,
-        solana_runtime_transaction::runtime_transaction::RuntimeTransaction,
-        solana_signer::Signer,
-        solana_system_interface::instruction as system_instruction,
-        solana_system_transaction::transfer,
->>>>>>> fae920dd
         solana_transaction::{sanitized::SanitizedTransaction, Transaction},
         std::borrow::Borrow,
     };
@@ -939,7 +910,6 @@
         assert_eq!(collect_work(&work_receivers[1]).1, [vec![0]]);
     }
 
-<<<<<<< HEAD
     // We dont use bundle account locker in Greedy scheduler anymore
     // #[test]
     // fn test_schedule_bundle_account_locker() {
@@ -1008,73 +978,4 @@
     //         .unlock_bundle(&runtime_tx_2_b, &bank)
     //         .unwrap();
     // }
-=======
-    #[test]
-    fn test_schedule_bundle_account_locker() {
-        let bundle_account_locker = BundleAccountLocker::default();
-        let bank = Bank::new_for_tests(&GenesisConfig::default());
-
-        let keypair_1 = Keypair::new();
-        let keypair_2 = Keypair::new();
-        let tx_1_a = transfer(&keypair_1, &keypair_1.pubkey(), 1, Hash::default());
-        let tx_1_b = transfer(&keypair_1, &keypair_1.pubkey(), 2, Hash::default());
-        let tx_2_a = transfer(&keypair_2, &keypair_2.pubkey(), 1, Hash::default());
-        let tx_2_b = transfer(&keypair_2, &keypair_2.pubkey(), 2, Hash::default());
-
-        let runtime_tx_1_a = RuntimeTransaction::from_transaction_for_tests(tx_1_a);
-        let runtime_tx_1_b = RuntimeTransaction::from_transaction_for_tests(tx_1_b);
-        let runtime_tx_1_b = vec![runtime_tx_1_b];
-        let runtime_tx_2_a = RuntimeTransaction::from_transaction_for_tests(tx_2_a);
-        let runtime_tx_2_b = RuntimeTransaction::from_transaction_for_tests(tx_2_b);
-        let runtime_tx_2_b = vec![runtime_tx_2_b];
-
-        let mut container = TransactionStateContainer::with_capacity(10 * 1024);
-        container.insert_new_transaction(runtime_tx_1_a, MaxAge::MAX, 1, 5000);
-        container.insert_new_transaction(runtime_tx_2_a, MaxAge::MAX, 1, 5000);
-
-        let (mut scheduler, work_receivers, _finished_work_sender) = create_test_frame(
-            1,
-            GreedySchedulerConfig {
-                target_scheduled_cus: 4 * 5_000, // 2 txs per thread
-                ..GreedySchedulerConfig::default()
-            },
-            bundle_account_locker.clone(),
-        );
-
-        bundle_account_locker
-            .lock_bundle(&runtime_tx_1_b, &bank)
-            .unwrap();
-
-        let scheduling_summary = scheduler
-            .schedule(
-                &mut container,
-                u64::MAX, // no budget
-                test_pre_graph_filter,
-                test_pre_lock_filter,
-            )
-            .unwrap();
-        assert_eq!(scheduling_summary.num_scheduled, 1);
-        assert_eq!(collect_work(&work_receivers[0]).1, [vec![1]]);
-        bundle_account_locker
-            .unlock_bundle(&runtime_tx_1_b, &bank)
-            .unwrap();
-
-        bundle_account_locker
-            .lock_bundle(&runtime_tx_2_b, &bank)
-            .unwrap();
-        let scheduling_summary = scheduler
-            .schedule(
-                &mut container,
-                u64::MAX, // no budget
-                test_pre_graph_filter,
-                test_pre_lock_filter,
-            )
-            .unwrap();
-        assert_eq!(scheduling_summary.num_scheduled, 1);
-        assert_eq!(collect_work(&work_receivers[0]).1, [vec![0]]);
-        bundle_account_locker
-            .unlock_bundle(&runtime_tx_2_b, &bank)
-            .unwrap();
-    }
->>>>>>> fae920dd
 }