#[cfg(feature = "dev-context-only-utils")]
use qualifier_attr::qualifiers;
use solana_perf::packet::PacketBatch;

use {
    super::{
        transaction_priority_id::TransactionPriorityId,
        transaction_state::TransactionState,
        transaction_state_container::{
            SharedBytes, StateContainer, TransactionViewState, TransactionViewStateContainer,
            EXTRA_CAPACITY,
        },
    },
    crate::banking_stage::{
        consumer::Consumer, decision_maker::BufferedPacketsDecision, scheduler_messages::MaxAge,
    },
    agave_banking_stage_ingress_types::{BankingPacketBatch, BankingPacketReceiver},
    agave_transaction_view::{
        resolved_transaction_view::ResolvedTransactionView, transaction_data::TransactionData,
        transaction_version::TransactionVersion, transaction_view::SanitizedTransactionView,
    },
    ahash::HashSet,
    arrayvec::ArrayVec,
    core::time::Duration,
    crossbeam_channel::{RecvTimeoutError, TryRecvError},
    solana_accounts_db::account_locks::validate_account_locks,
    solana_address_lookup_table_interface::state::estimate_last_valid_slot,
    solana_clock::{Epoch, Slot, MAX_PROCESSING_AGE},
    solana_cost_model::cost_model::CostModel,
    solana_fee_structure::FeeBudgetLimits,
    solana_message::v0::LoadedAddresses,
    solana_pubkey::Pubkey,
    solana_runtime::{bank::Bank, bank_forks::BankForks},
    solana_runtime_transaction::{
        runtime_transaction::RuntimeTransaction, transaction_meta::StaticMeta,
        transaction_with_meta::TransactionWithMeta,
    },
    solana_svm::transaction_error_metrics::TransactionErrorMetrics,
    solana_svm_transaction::svm_message::SVMMessage,
    solana_transaction::sanitized::MessageHash,
    solana_transaction_error::TransactionError,
    std::{
        sync::{Arc, RwLock},
        time::Instant,
    },
};

#[derive(Debug)]
#[cfg_attr(feature = "dev-context-only-utils", qualifiers(pub))]
pub(crate) struct DisconnectedError;

/// Stats/metrics returned by `receive_and_buffer_packets`.
#[cfg_attr(feature = "dev-context-only-utils", qualifiers(pub))]
#[derive(Default)]
pub(crate) struct ReceivingStats {
    pub num_received: usize,
    /// Count of packets that passed sigverify but were dropped
    /// without further checks because we were outside the holding
    /// window.
    pub num_dropped_without_parsing: usize,

    pub num_dropped_on_parsing_and_sanitization: usize,
    pub num_dropped_on_lock_validation: usize,
    pub num_dropped_on_compute_budget: usize,
    pub num_dropped_on_age: usize,
    pub num_dropped_on_already_processed: usize,
    pub num_dropped_on_fee_payer: usize,
    pub num_dropped_on_capacity: usize,
    pub num_buffered: usize,
    pub num_dropped_on_blacklisted_account: usize,
    pub receive_time_us: u64,
    pub buffer_time_us: u64,
}

impl ReceivingStats {
    fn accumulate(&mut self, other: ReceivingStats) {
        self.num_received += other.num_received;
        self.num_dropped_without_parsing += other.num_dropped_without_parsing;
        self.num_dropped_on_parsing_and_sanitization +=
            other.num_dropped_on_parsing_and_sanitization;
        self.num_dropped_on_lock_validation += other.num_dropped_on_lock_validation;
        self.num_dropped_on_compute_budget += other.num_dropped_on_compute_budget;
        self.num_dropped_on_age += other.num_dropped_on_age;
        self.num_dropped_on_already_processed += other.num_dropped_on_already_processed;
        self.num_dropped_on_fee_payer += other.num_dropped_on_fee_payer;
        self.num_dropped_on_capacity += other.num_dropped_on_capacity;
        self.num_buffered += other.num_buffered;
        self.num_dropped_on_blacklisted_account += other.num_dropped_on_blacklisted_account;
        self.receive_time_us += other.receive_time_us;
        self.buffer_time_us += other.buffer_time_us;
    }
}

<<<<<<< HEAD
=======
#[allow(unused)]
>>>>>>> 0501f06c
#[derive(Default)]
pub struct BufferStats {
    num_received: usize,
    num_dropped_without_parsing: usize,
    num_dropped_on_sanitization: usize,
    num_dropped_on_lock_validation: usize,
    num_dropped_on_compute_budget: usize,
    num_dropped_on_age: usize,
    num_dropped_on_already_processed: usize,
    num_dropped_on_fee_payer: usize,
    num_dropped_on_capacity: usize,
    num_buffered: usize,
    num_dropped_on_blacklisted_account: usize,
    buffer_time_us: u64,
}

#[cfg_attr(feature = "dev-context-only-utils", qualifiers(pub))]
pub(crate) trait ReceiveAndBuffer {
    type Transaction: TransactionWithMeta + Send + Sync;
    type Container: StateContainer<Self::Transaction> + Send + Sync;

    /// Return Err if the receiver is disconnected AND no packets were
    /// received. Otherwise return Ok(num_received).
    fn receive_and_buffer_packets(
        &mut self,
        container: &mut Self::Container,
        decision: &BufferedPacketsDecision,
    ) -> Result<ReceivingStats, DisconnectedError>;

    fn maybe_queue_batch(
        &mut self,
        container: &mut Self::Container,
        decision: &BufferedPacketsDecision,
    ) -> BufferStats;
}

#[cfg_attr(feature = "dev-context-only-utils", qualifiers(pub))]
pub(crate) struct TransactionViewReceiveAndBuffer {
    pub receiver: BankingPacketReceiver,
    pub bank_forks: Arc<RwLock<BankForks>>,
    pub blacklisted_accounts: HashSet<Pubkey>,

    // Batching
    batch: Vec<BankingPacketBatch>,
    batch_start: Instant,
    batch_interval: Duration,
}

impl ReceiveAndBuffer for TransactionViewReceiveAndBuffer {
    type Transaction = RuntimeTransaction<ResolvedTransactionView<SharedBytes>>;
    type Container = TransactionViewStateContainer;

    fn receive_and_buffer_packets(
        &mut self,
        container: &mut Self::Container,
        decision: &BufferedPacketsDecision,
    ) -> Result<ReceivingStats, DisconnectedError> {
        // Receive packet batches.
        let start = Instant::now();
        let timeout = self.get_timeout();
        const PACKET_BURST_LIMIT: usize = 1000;

        let mut stats = ReceivingStats::default();

        // If not leader/unknown, do a blocking-receive initially. This lets
        // the thread sleep until a message is received, or until the timeout.
        // Additionally, only sleep if the container is empty.
        if container.is_empty()
            && matches!(
                decision,
                BufferedPacketsDecision::Forward | BufferedPacketsDecision::ForwardAndHold
            )
        {
            // TODO: Is it better to manually sleep instead, avoiding the locking
            //       overhead for wakers? But then risk not waking up when message
            //       received - as long as sleep is somewhat short, this should be
            //       fine.
            match self.receiver.recv_timeout(timeout) {
                Ok(packet_batch_message) => {
                    stats.accumulate(self.batch_packets(packet_batch_message, decision));
                }
                Err(RecvTimeoutError::Timeout) => return Ok(stats),
                Err(RecvTimeoutError::Disconnected) => {
                    return (!self.batch.is_empty())
                        .then_some(stats)
                        .ok_or(DisconnectedError);
                }
            }
        }

        while start.elapsed() < timeout && stats.num_received < PACKET_BURST_LIMIT {
            match self.receiver.try_recv() {
                Ok(packet_batch_message) => {
                    stats.accumulate(self.batch_packets(packet_batch_message, decision));
                }
                Err(TryRecvError::Empty) => return Ok(stats),
                Err(TryRecvError::Disconnected) => {
                    return (!self.batch.is_empty())
                        .then_some(stats)
                        .ok_or(DisconnectedError);
                }
            }
        }

        Ok(stats)
    }

    fn maybe_queue_batch(
        &mut self,
        container: &mut Self::Container,
        decision: &BufferedPacketsDecision,
    ) -> BufferStats {
        if !self.batch.is_empty() && self.batch_start.elapsed() >= self.batch_interval {
            let (root_bank, working_bank) = {
                let bank_forks = self.bank_forks.read().unwrap();
                let root_bank = bank_forks.root_bank();
                let working_bank = bank_forks.working_bank();
                (root_bank, working_bank)
            };

            self.handle_batch_of_packet_batch_messages(
                container,
                decision,
                &root_bank,
                &working_bank,
            )
        } else {
            BufferStats::default()
        }
    }
}

#[derive(Debug, PartialEq, Eq)]
pub enum PacketHandlingError {
    Sanitization,
    LockValidation,
    ComputeBudget,
    ALTResolution,
    BlacklistedAccount,
}

impl TransactionViewReceiveAndBuffer {
    pub fn new(
        receiver: BankingPacketReceiver,
        bank_forks: Arc<RwLock<BankForks>>,
        blacklisted_accounts: HashSet<Pubkey>,
        batch_interval: Duration,
    ) -> Self {
        Self {
            receiver,
            bank_forks,
            blacklisted_accounts,
            batch: Vec::default(),
            batch_start: Instant::now(),
            batch_interval,
        }
    }

    /// If batch is not empty, and time has elapsed, return zero timeout
    ///
    /// If batch is not empty, but time has not elapsed, return remaining time
    ///
    /// If batch is empty, return default timeout
    fn get_timeout(&self) -> Duration {
        if !self.batch.is_empty() {
            if self.batch_start.elapsed() >= self.batch_interval {
                Duration::ZERO
            } else {
                self.batch_interval.saturating_sub(self.batch_start.elapsed())
            }
        } else {
            Duration::from_millis(10)
        }
    }

    /// Filter and batch the TXs
    fn batch_packets(
        &mut self,
        packet_batch_message: BankingPacketBatch,
        decision: &BufferedPacketsDecision,
    ) -> ReceivingStats {
        // If not holding packets, just drop them immediately without parsing.
        if matches!(decision, BufferedPacketsDecision::Forward) {
            let mut stats = ReceivingStats::default();
            let total = packet_batch_message.iter().map(|b| b.len()).sum::<usize>();

            stats.num_received = total;
            stats.num_dropped_without_parsing = total;
            return stats;
        }

        // If this is the first packet in the batch, set the start timestamp for
        // the batch.
        if self.batch.is_empty() {
            self.batch_start = Instant::now();
        }

        // Count len of packets without discarded
        let mut total_packets_len = 0;
        let num_received = packet_batch_message
            .iter()
            .map(|b| {
                total_packets_len += b.len();
                b.iter()
                    .map(|p| usize::from(!p.meta().discard()))
                    .sum::<usize>()
            })
            .sum::<usize>();

        self.batch.push(packet_batch_message);

        ReceivingStats {
            num_received: total_packets_len,
            num_dropped_without_parsing: total_packets_len - num_received,
            num_dropped_on_parsing_and_sanitization: 0,
            num_dropped_on_lock_validation: 0,
            num_dropped_on_compute_budget: 0,
            num_dropped_on_age: 0,
            num_dropped_on_already_processed: 0,
            num_dropped_on_fee_payer: 0,
            num_dropped_on_capacity: 0,
            num_buffered: 0,
            num_dropped_on_blacklisted_account: 0,
            receive_time_us: 0,
            buffer_time_us: 0,
        }
    }

    /// Return number of received packets.
    fn handle_batch_of_packet_batch_messages(
        &mut self,
        container: &mut TransactionViewStateContainer,
        decision: &BufferedPacketsDecision,
        root_bank: &Bank,
        working_bank: &Bank,
    ) -> BufferStats {
        let packet_batch_messages: Vec<BankingPacketBatch> = self.batch.drain(..).collect();

        let start = Instant::now();
        // If outside holding window, do not parse.
        let should_parse = !matches!(decision, BufferedPacketsDecision::Forward);

        let enable_static_instruction_limit = root_bank
            .feature_set
            .is_active(&agave_feature_set::static_instruction_limit::ID);
        let transaction_account_lock_limit = working_bank.get_transaction_account_lock_limit();

        // Create temporary batches of transactions to be age-checked.
        let mut transaction_priority_ids = ArrayVec::<_, EXTRA_CAPACITY>::new();
        let lock_results: [_; EXTRA_CAPACITY] = core::array::from_fn(|_| Ok(()));
        let mut error_counters = TransactionErrorMetrics::default();
        let mut num_dropped_on_age = 0;
        let mut num_dropped_on_already_processed = 0;
        let mut num_dropped_on_fee_payer = 0;
        let mut num_dropped_on_capacity = 0;
        let mut num_buffered = 0;

        let mut check_and_push_to_queue =
            |container: &mut TransactionViewStateContainer,
             transaction_priority_ids: &mut ArrayVec<TransactionPriorityId, 64>| {
                // Temporary scope so that transaction references are immediately
                // dropped and transactions not passing
                let mut check_results = {
                    let mut transactions = ArrayVec::<_, EXTRA_CAPACITY>::new();
                    transactions.extend(transaction_priority_ids.iter().map(|priority_id| {
                        container
                            .get_transaction(priority_id.id)
                            .expect("transaction must exist")
                    }));
                    working_bank.check_transactions::<RuntimeTransaction<_>>(
                        &transactions,
                        &lock_results[..transactions.len()],
                        MAX_PROCESSING_AGE,
                        &mut error_counters,
                    )
                };

                // Remove errored transactions
                for (result, priority_id) in check_results
                    .iter_mut()
                    .zip(transaction_priority_ids.iter())
                {
                    if let Err(err) = result {
                        match err {
                            TransactionError::BlockhashNotFound => {
                                num_dropped_on_age += 1;
                            }
                            TransactionError::AlreadyProcessed => {
                                num_dropped_on_already_processed += 1;
                            }
                            _ => {}
                        }
                        container.remove_by_id(priority_id.id);
                        continue;
                    }
                    let transaction = container
                        .get_transaction(priority_id.id)
                        .expect("transaction must exist");
                    if let Err(err) = Consumer::check_fee_payer_unlocked(
                        working_bank,
                        transaction,
                        &mut error_counters,
                    ) {
                        *result = Err(err);
                        num_dropped_on_fee_payer += 1;
                        container.remove_by_id(priority_id.id);
                        continue;
                    }

                    num_buffered += 1;
                }
                // Push non-errored transaction into queue.
                num_dropped_on_capacity += container.push_ids_into_queue(
                    check_results
                        .into_iter()
                        .zip(transaction_priority_ids.drain(..))
                        .filter(|(r, _)| r.is_ok())
                        .map(|(_, id)| id),
                );
            };

        let mut num_dropped_without_parsing = 0;
        let mut num_dropped_on_parsing_and_sanitization = 0;
        let mut num_dropped_on_lock_validation = 0;
        let mut num_dropped_on_compute_budget = 0;
        let mut num_dropped_on_blacklisted_account = 0;

        let flatted_messages: Vec<&PacketBatch> = packet_batch_messages
            .iter()
            .flat_map(|arc| arc.iter())
            .collect();
        for packet_batch in flatted_messages {
            for packet in packet_batch.iter() {
                let Some(packet_data) = packet.data(..) else {
                    continue;
                };

                if !should_parse {
                    num_dropped_without_parsing += 1;
                    continue;
                }

                // Reserve free-space to copy packet into, run sanitization checks, and insert.
                if let Some(transaction_id) =
                    container.try_insert_map_only_with_data(packet_data, |bytes| {
                        match Self::try_handle_packet(
                            bytes,
                            root_bank,
                            working_bank,
                            enable_static_instruction_limit,
                            transaction_account_lock_limit,
                            &self.blacklisted_accounts,
                        ) {
                            Ok(state) => Ok(state),
                            Err(
                                PacketHandlingError::Sanitization
                                | PacketHandlingError::ALTResolution,
                            ) => {
                                num_dropped_on_parsing_and_sanitization += 1;
                                Err(())
                            }
                            Err(PacketHandlingError::LockValidation) => {
                                num_dropped_on_lock_validation += 1;
                                Err(())
                            }
                            Err(PacketHandlingError::ComputeBudget) => {
                                num_dropped_on_compute_budget += 1;
                                Err(())
                            }
                            Err(PacketHandlingError::BlacklistedAccount) => {
                                num_dropped_on_blacklisted_account += 1;
                                Err(())
                            }
                        }
                    })
                {
                    let priority = container
                        .get_mut_transaction_state(transaction_id)
                        .expect("transaction must exist")
                        .priority();
                    transaction_priority_ids
                        .push(TransactionPriorityId::new(priority, transaction_id));

                    // If at capacity, run checks and remove invalid transactions.
                    if transaction_priority_ids.len() == EXTRA_CAPACITY {
                        check_and_push_to_queue(container, &mut transaction_priority_ids);
                    }
                }
            }
        }

        // Any remaining packets undergo status/age checks
        check_and_push_to_queue(container, &mut transaction_priority_ids);

        BufferStats {
            num_received: 0,
            num_dropped_without_parsing,
            num_dropped_on_sanitization: num_dropped_on_parsing_and_sanitization,
            num_dropped_on_lock_validation,
            num_dropped_on_compute_budget,
            num_dropped_on_age,
            num_dropped_on_already_processed,
            num_dropped_on_fee_payer,
            num_dropped_on_capacity,
            num_buffered,
            num_dropped_on_blacklisted_account,
            buffer_time_us: start.elapsed().as_micros() as u64,
        }
    }

    fn try_handle_packet(
        bytes: SharedBytes,
        root_bank: &Bank,
        working_bank: &Bank,
        enable_static_instruction_limit: bool,
        transaction_account_lock_limit: usize,
        blacklisted_accounts: &HashSet<Pubkey>,
    ) -> Result<TransactionViewState, PacketHandlingError> {
        let (view, deactivation_slot) = translate_to_runtime_view(
            bytes,
            root_bank,
            enable_static_instruction_limit,
            transaction_account_lock_limit,
        )?;
        if validate_account_locks(
            view.account_keys(),
            root_bank.get_transaction_account_lock_limit(),
        )
        .is_err()
        {
            return Err(PacketHandlingError::LockValidation);
        }

        if view
            .account_keys()
            .iter()
            .any(|account| blacklisted_accounts.contains(account))
        {
            return Err(PacketHandlingError::BlacklistedAccount);
        }

        let Ok(compute_budget_limits) = view
            .compute_budget_instruction_details()
            .sanitize_and_convert_to_compute_budget_limits(&working_bank.feature_set)
        else {
            return Err(PacketHandlingError::ComputeBudget);
        };

        let max_age = calculate_max_age(root_bank.epoch(), deactivation_slot, root_bank.slot());
        let fee_budget_limits = FeeBudgetLimits::from(compute_budget_limits);
        let (priority, cost) = calculate_priority_and_cost(&view, &fee_budget_limits, working_bank);

        Ok(TransactionState::new(view, max_age, priority, cost))
    }
}

/// Perform sanitization checks and transition from data to an executable
/// [`RuntimeTransaction`]. This additionally returns the minimum slot for
/// ALT deactivation, if any. If no minimum slot, Slot::MAX is returned.
pub(crate) fn translate_to_runtime_view<D: TransactionData>(
    data: D,
    bank: &Bank,
    enable_static_instruction_limit: bool,
    transaction_account_lock_limit: usize,
) -> Result<(RuntimeTransaction<ResolvedTransactionView<D>>, u64), PacketHandlingError> {
    // Parsing and basic sanitization checks
    let Ok(view) =
        SanitizedTransactionView::try_new_sanitized(data, enable_static_instruction_limit)
    else {
        return Err(PacketHandlingError::Sanitization);
    };

    let Ok(view) = RuntimeTransaction::<SanitizedTransactionView<_>>::try_from(
        view,
        MessageHash::Compute,
        None,
    ) else {
        return Err(PacketHandlingError::Sanitization);
    };

    // Discard non-vote packets if in vote-only mode.
    if bank.vote_only_bank() && !view.is_simple_vote_transaction() {
        return Err(PacketHandlingError::Sanitization);
    }

    if usize::from(view.total_num_accounts()) > transaction_account_lock_limit {
        return Err(PacketHandlingError::LockValidation);
    }

    let (loaded_addresses, deactivation_slot) = load_addresses_for_view(&view, bank)?;

    let Ok(view) = RuntimeTransaction::<ResolvedTransactionView<_>>::try_from(
        view,
        loaded_addresses,
        bank.get_reserved_account_keys(),
    ) else {
        return Err(PacketHandlingError::Sanitization);
    };

    Ok((view, deactivation_slot))
}

/// Load addresses from ALTs (if necessary) and return the
/// [`LoadedAddresses`] with the minimum deactivation slot.
pub(crate) fn load_addresses_for_view<D: TransactionData>(
    view: &SanitizedTransactionView<D>,
    bank: &Bank,
) -> Result<(Option<LoadedAddresses>, Slot), PacketHandlingError> {
    match view.version() {
        TransactionVersion::Legacy => Ok((None, u64::MAX)),
        TransactionVersion::V0 => bank
            .load_addresses_from_ref(view.address_table_lookup_iter())
            .map(|(loaded_addresses, deactivation_slot)| {
                (Some(loaded_addresses), deactivation_slot)
            })
            .map_err(|_| PacketHandlingError::ALTResolution),
    }
}

/// Calculate priority and cost for a transaction:
///
/// Cost is calculated through the `CostModel`,
/// and priority is calculated through a formula here that attempts to sell
/// blockspace to the highest bidder.
///
/// The priority is calculated as:
/// P = R / (1 + C)
/// where P is the priority, R is the reward,
/// and C is the cost towards block-limits.
///
/// Current minimum costs are on the order of several hundred,
/// so the denominator is effectively C, and the +1 is simply
/// to avoid any division by zero due to a bug - these costs
/// are calculated by the cost-model and are not direct
/// from user input. They should never be zero.
/// Any difference in the prioritization is negligible for
/// the current transaction costs.
pub(crate) fn calculate_priority_and_cost(
    transaction: &impl TransactionWithMeta,
    fee_budget_limits: &FeeBudgetLimits,
    bank: &Bank,
) -> (u64, u64) {
    let cost = CostModel::calculate_cost(transaction, &bank.feature_set).sum();
    let reward = bank.calculate_reward_for_transaction(transaction, fee_budget_limits);

    // We need a multiplier here to avoid rounding down too aggressively.
    // For many transactions, the cost will be greater than the fees in terms of raw lamports.
    // For the purposes of calculating prioritization, we multiply the fees by a large number so that
    // the cost is a small fraction.
    // An offset of 1 is used in the denominator to explicitly avoid division by zero.
    const MULTIPLIER: u64 = 1_000_000;
    (
        reward
            .saturating_mul(MULTIPLIER)
            .saturating_div(cost.saturating_add(1)),
        cost,
    )
}

/// Given the epoch, the minimum deactivation slot, and the current slot,
/// return the `MaxAge` that should be used for the transaction. This is used
/// to determine the maximum slot that a transaction will be considered valid
/// for, without re-resolving addresses or resanitizing.
///
/// This function considers the deactivation period of Address Table
/// accounts. If the deactivation period runs past the end of the epoch,
/// then the transaction is considered valid until the end of the epoch.
/// Otherwise, the transaction is considered valid until the deactivation
/// period.
///
/// Since the deactivation period technically uses blocks rather than
/// slots, the value used here is the lower-bound on the deactivation
/// period, i.e. the transaction's address lookups are valid until
/// AT LEAST this slot.
pub(crate) fn calculate_max_age(
    sanitized_epoch: Epoch,
    deactivation_slot: Slot,
    current_slot: Slot,
) -> MaxAge {
    let alt_min_expire_slot = estimate_last_valid_slot(deactivation_slot.min(current_slot));
    MaxAge {
        sanitized_epoch,
        alt_invalidation_slot: alt_min_expire_slot,
    }
}

#[cfg(test)]
mod tests {
    use {
        super::*,
        crate::banking_stage::tests::create_slow_genesis_config,
        ahash::HashSetExt,
        crossbeam_channel::{unbounded, Receiver},
        solana_hash::Hash,
        solana_keypair::Keypair,
        solana_ledger::genesis_utils::GenesisConfigInfo,
        solana_message::{
            v0, AccountMeta, AddressLookupTableAccount, Instruction, VersionedMessage,
        },
        solana_packet::{Meta, PACKET_DATA_SIZE},
        solana_perf::packet::{to_packet_batches, Packet, PacketBatch, PinnedPacketBatch},
        solana_pubkey::Pubkey,
        solana_signer::Signer,
        solana_system_interface::instruction as system_instruction,
        solana_system_transaction::transfer,
        solana_transaction::versioned::VersionedTransaction,
        std::thread::sleep,
    };

    fn test_bank_forks() -> (Arc<RwLock<BankForks>>, Keypair) {
        let GenesisConfigInfo {
            genesis_config,
            mint_keypair,
            ..
        } = create_slow_genesis_config(u64::MAX);

        let (_bank, bank_forks) = Bank::new_no_wallclock_throttle_for_tests(&genesis_config);
        (bank_forks, mint_keypair)
    }

    const TEST_CONTAINER_CAPACITY: usize = 100;
    const BATCH_PERIOD: Duration = Duration::from_millis(50);

    fn setup_transaction_view_receive_and_buffer(
        receiver: Receiver<BankingPacketBatch>,
        bank_forks: Arc<RwLock<BankForks>>,
        blacklisted_accounts: HashSet<Pubkey>,
    ) -> (
        TransactionViewReceiveAndBuffer,
        TransactionViewStateContainer,
    ) {
        let receive_and_buffer = TransactionViewReceiveAndBuffer {
            receiver,
            bank_forks,
            blacklisted_accounts,

            batch: Vec::default(),
            batch_start: Instant::now(),
            batch_interval: Duration::ZERO,
        };
        let container = TransactionViewStateContainer::with_capacity(TEST_CONTAINER_CAPACITY);
        (receive_and_buffer, container)
    }

    fn setup_transaction_view_receive_and_buffer_with_batching(
        receiver: Receiver<BankingPacketBatch>,
        bank_forks: Arc<RwLock<BankForks>>,
        blacklisted_accounts: HashSet<Pubkey>,
    ) -> (
        TransactionViewReceiveAndBuffer,
        TransactionViewStateContainer,
    ) {
        let receive_and_buffer = TransactionViewReceiveAndBuffer {
            receiver,
            bank_forks,
            blacklisted_accounts,

            batch: Vec::default(),
            batch_start: Instant::now(),
            batch_interval: BATCH_PERIOD,
        };
        let container = TransactionViewStateContainer::with_capacity(TEST_CONTAINER_CAPACITY);
        (receive_and_buffer, container)
    }

    // verify container state makes sense:
    // 1. Number of transactions matches expectation
    // 2. All transactions IDs in priority queue exist in the map
    fn verify_container<Tx: TransactionWithMeta>(
        container: &mut impl StateContainer<Tx>,
        expected_length: usize,
    ) {
        let mut actual_length: usize = 0;
        while let Some(id) = container.pop() {
            let Some(_) = container.get_transaction(id.id) else {
                panic!(
                    "transaction in queue position {} with id {} must exist.",
                    actual_length, id.id
                );
            };
            actual_length += 1;
        }

        assert_eq!(actual_length, expected_length);
    }

    #[test]
    fn test_calculate_max_age() {
        let current_slot = 100;
        let sanitized_epoch = 10;

        // ALT deactivation slot is delayed
        assert_eq!(
            calculate_max_age(sanitized_epoch, current_slot - 1, current_slot),
            MaxAge {
                sanitized_epoch,
                alt_invalidation_slot: current_slot - 1 + solana_slot_hashes::get_entries() as u64,
            }
        );

        // no deactivation slot
        assert_eq!(
            calculate_max_age(sanitized_epoch, u64::MAX, current_slot),
            MaxAge {
                sanitized_epoch,
                alt_invalidation_slot: current_slot + solana_slot_hashes::get_entries() as u64,
            }
        );
    }

    #[test]
    fn test_receive_and_buffer_disconnected_channel() {
        let (sender, receiver) = unbounded();
        let (bank_forks, _mint_keypair) = test_bank_forks();
        let (mut receive_and_buffer, mut container) =
            setup_transaction_view_receive_and_buffer(receiver, bank_forks, HashSet::new());

        drop(sender); // disconnect channel
        let r = receive_and_buffer
            .receive_and_buffer_packets(&mut container, &BufferedPacketsDecision::Hold);
        assert!(r.is_err());
    }

    #[test]
    fn test_receive_and_buffer_no_hold() {
        let (sender, receiver) = unbounded();
        let (bank_forks, mint_keypair) = test_bank_forks();
        let (mut receive_and_buffer, mut container) =
            setup_transaction_view_receive_and_buffer(receiver, bank_forks.clone(), HashSet::new());

        let transaction = transfer(
            &mint_keypair,
            &Pubkey::new_unique(),
            1,
            bank_forks.read().unwrap().root_bank().last_blockhash(),
        );
        let packet_batches = Arc::new(to_packet_batches(&[transaction], 1));
        sender.send(packet_batches).unwrap();

        let ReceivingStats {
            num_received,
            num_dropped_without_parsing,
            num_dropped_on_parsing_and_sanitization,
            num_dropped_on_lock_validation,
            num_dropped_on_compute_budget,
            num_dropped_on_age,
            num_dropped_on_already_processed,
            num_dropped_on_fee_payer,
            num_dropped_on_capacity,
            num_buffered,
            receive_time_us: _,
            buffer_time_us: _,
            num_dropped_on_blacklisted_account: _,
        } = receive_and_buffer
            .receive_and_buffer_packets(
                &mut container,
                &BufferedPacketsDecision::Forward, // no packets should be held
            )
            .unwrap();

        assert_eq!(num_received, 1);
        assert_eq!(num_dropped_without_parsing, 1);
        assert_eq!(num_dropped_on_parsing_and_sanitization, 0);
        assert_eq!(num_dropped_on_lock_validation, 0);
        assert_eq!(num_dropped_on_compute_budget, 0);
        assert_eq!(num_dropped_on_age, 0);
        assert_eq!(num_dropped_on_already_processed, 0);
        assert_eq!(num_dropped_on_fee_payer, 0);
        assert_eq!(num_dropped_on_capacity, 0);
        assert_eq!(num_buffered, 0);
        verify_container(&mut container, 0);
    }

    #[test]
    fn test_receive_and_buffer_discard() {
        let (sender, receiver) = unbounded();
        let (bank_forks, mint_keypair) = test_bank_forks();
        let (mut receive_and_buffer, mut container) =
            setup_transaction_view_receive_and_buffer(receiver, bank_forks.clone(), HashSet::new());

        let transaction = transfer(
            &mint_keypair,
            &Pubkey::new_unique(),
            1,
            bank_forks.read().unwrap().root_bank().last_blockhash(),
        );
        let mut packet_batches = Arc::new(to_packet_batches(&[transaction], 1));
        Arc::make_mut(&mut packet_batches)[0]
            .first_mut()
            .unwrap()
            .meta_mut()
            .set_discard(true);
        sender.send(packet_batches).unwrap();

        let ReceivingStats {
            num_received,
            num_dropped_without_parsing,
            num_dropped_on_parsing_and_sanitization,
            num_dropped_on_lock_validation,
            num_dropped_on_compute_budget,
            num_dropped_on_age,
            num_dropped_on_already_processed,
            num_dropped_on_fee_payer,
            num_dropped_on_capacity,
            num_buffered,
            receive_time_us: _,
            buffer_time_us: _,
            num_dropped_on_blacklisted_account: _,
        } = receive_and_buffer
            .receive_and_buffer_packets(&mut container, &BufferedPacketsDecision::Hold)
            .unwrap();
        assert_eq!(num_received, should_receive);

        assert_eq!(num_dropped_without_parsing, should_drop_without_parsing);
        assert_eq!(num_dropped_on_parsing_and_sanitization, 0);
        assert_eq!(num_dropped_on_lock_validation, 0);
        assert_eq!(num_dropped_on_compute_budget, 0);
        assert_eq!(num_dropped_on_age, 0);
        assert_eq!(num_dropped_on_already_processed, 0);
        assert_eq!(num_dropped_on_fee_payer, 0);
        assert_eq!(num_dropped_on_capacity, 0);
        assert_eq!(num_buffered, 0);

        receive_and_buffer.maybe_queue_batch(&mut container, &BufferedPacketsDecision::Hold);
        verify_container(&mut container, 0);
    }

    #[test]
    fn test_receive_and_buffer_invalid_transaction_format() {
        let (sender, receiver) = unbounded();
        let (bank_forks, _mint_keypair) = test_bank_forks();
        let (mut receive_and_buffer, mut container) =
            setup_transaction_view_receive_and_buffer(receiver, bank_forks.clone(), HashSet::new());

        let packet_batches = Arc::new(vec![PacketBatch::from(PinnedPacketBatch::new(vec![
            Packet::new([1u8; PACKET_DATA_SIZE], Meta::default()),
        ]))]);
        sender.send(packet_batches).unwrap();

        let ReceivingStats {
            num_received,
            num_dropped_without_parsing,
            num_dropped_on_parsing_and_sanitization,
            num_dropped_on_lock_validation,
            num_dropped_on_compute_budget,
            num_dropped_on_age,
            num_dropped_on_already_processed,
            num_dropped_on_fee_payer,
            num_dropped_on_capacity,
            num_buffered,
            receive_time_us: _,
            buffer_time_us: _,
            num_dropped_on_blacklisted_account: _,
        } = receive_and_buffer
            .receive_and_buffer_packets(&mut container, &BufferedPacketsDecision::Hold)
            .unwrap();

        assert_eq!(num_received, 1);
        assert_eq!(num_dropped_without_parsing, 0);
        assert_eq!(num_dropped_on_parsing_and_sanitization, should_drop_on_parsing_and_sanitization);
        assert_eq!(num_dropped_on_lock_validation, 0);
        assert_eq!(num_dropped_on_compute_budget, 0);
        assert_eq!(num_dropped_on_age, 0);
        assert_eq!(num_dropped_on_already_processed, 0);
        assert_eq!(num_dropped_on_fee_payer, 0);
        assert_eq!(num_dropped_on_capacity, 0);
        assert_eq!(num_buffered, 0);

        // We need to queue the batch
        let BufferStats {
            num_received,
            num_buffered,
            num_dropped_without_parsing,
            num_dropped_on_sanitization,
            ..
        } = receive_and_buffer.maybe_queue_batch(&mut container, &BufferedPacketsDecision::Hold);

        assert_eq!(num_received, 0);
        assert_eq!(num_buffered, 0);
        assert_eq!(num_dropped_without_parsing, 0);
        assert_eq!(num_dropped_on_sanitization, should_drop_on_sanitization);

        verify_container(&mut container, 0);
    }

    #[test]
    fn test_receive_and_buffer_invalid_blockhash() {
        let (sender, receiver) = unbounded();
        let (bank_forks, mint_keypair) = test_bank_forks();
        let (mut receive_and_buffer, mut container) =
            setup_transaction_view_receive_and_buffer(receiver, bank_forks.clone(), HashSet::new());

        let transaction = transfer(&mint_keypair, &Pubkey::new_unique(), 1, Hash::new_unique());
        let packet_batches = Arc::new(to_packet_batches(&[transaction], 1));
        sender.send(packet_batches).unwrap();

        let ReceivingStats {
            num_received,
            num_dropped_without_parsing,
            num_dropped_on_parsing_and_sanitization,
            num_dropped_on_lock_validation,
            num_dropped_on_compute_budget,
            num_dropped_on_age,
            num_dropped_on_already_processed,
            num_dropped_on_fee_payer,
            num_dropped_on_capacity,
            num_buffered,
            receive_time_us: _,
            buffer_time_us: _,
            num_dropped_on_blacklisted_account: _,
        } = receive_and_buffer
            .receive_and_buffer_packets(&mut container, &BufferedPacketsDecision::Hold)
            .unwrap();

        assert_eq!(num_received, 1);
        assert_eq!(num_dropped_without_parsing, 0);
        assert_eq!(num_dropped_on_parsing_and_sanitization, 0);
        assert_eq!(num_dropped_on_lock_validation, 0);
        assert_eq!(num_dropped_on_compute_budget, 0);
        assert_eq!(num_dropped_on_age, 0);
        assert_eq!(num_dropped_on_already_processed, 0);
        assert_eq!(num_dropped_on_fee_payer, 0);
        assert_eq!(num_dropped_on_capacity, 0);
        assert_eq!(num_buffered, 0);

        // We need to queue the batch
        let BufferStats {
            num_received,
            num_buffered,
            num_dropped_on_age,
            ..
        } = receive_and_buffer.maybe_queue_batch(&mut container, &BufferedPacketsDecision::Hold);

        assert_eq!(num_received, 0);
        assert_eq!(num_buffered, 0);
        assert_eq!(num_dropped_on_age, 1);

        verify_container(&mut container, 0);
    }

    #[test]
    fn test_receive_and_buffer_simple_transfer_unfunded_fee_payer() {
        let (sender, receiver) = unbounded();
        let (bank_forks, _mint_keypair) = test_bank_forks();
        let (mut receive_and_buffer, mut container) =
            setup_transaction_view_receive_and_buffer(receiver, bank_forks.clone(), HashSet::new());

        let transaction = transfer(
            &Keypair::new(),
            &Pubkey::new_unique(),
            1,
            bank_forks.read().unwrap().root_bank().last_blockhash(),
        );
        let packet_batches = Arc::new(to_packet_batches(&[transaction], 1));
        sender.send(packet_batches).unwrap();

        let ReceivingStats {
            num_received,
            num_dropped_without_parsing,
            num_dropped_on_parsing_and_sanitization,
            num_dropped_on_lock_validation,
            num_dropped_on_compute_budget,
            num_dropped_on_age,
            num_dropped_on_already_processed,
            num_dropped_on_fee_payer,
            num_dropped_on_capacity,
            num_buffered,
            receive_time_us: _,
            buffer_time_us: _,
            num_dropped_on_blacklisted_account: _,
        } = receive_and_buffer
            .receive_and_buffer_packets(&mut container, &BufferedPacketsDecision::Hold)
            .unwrap();

        assert_eq!(num_received, 1);
        assert_eq!(num_dropped_without_parsing, 0);
        assert_eq!(num_dropped_on_parsing_and_sanitization, 0);
        assert_eq!(num_dropped_on_lock_validation, 0);
        assert_eq!(num_dropped_on_compute_budget, 0);
        assert_eq!(num_dropped_on_age, 0);
        assert_eq!(num_dropped_on_already_processed, 0);
        assert_eq!(num_dropped_on_fee_payer, 0);
        assert_eq!(num_dropped_on_capacity, 0);
        assert_eq!(num_buffered, 0);

        // We need to queue the batch
        let BufferStats {
            num_received,
            num_buffered,
            num_dropped_on_fee_payer,
            ..
        } = receive_and_buffer.maybe_queue_batch(&mut container, &BufferedPacketsDecision::Hold);

        assert_eq!(num_received, 0);
        assert_eq!(num_buffered, 0);
        assert_eq!(num_dropped_on_fee_payer, 1);

        verify_container(&mut container, 0);
    }

    #[test]
    fn test_receive_and_buffer_failed_alt_resolve() {
        let (sender, receiver) = unbounded();
        let (bank_forks, mint_keypair) = test_bank_forks();
        let (mut receive_and_buffer, mut container) =
            setup_transaction_view_receive_and_buffer(receiver, bank_forks.clone(), HashSet::new());

        let to_pubkey = Pubkey::new_unique();
        let transaction = VersionedTransaction::try_new(
            VersionedMessage::V0(
                v0::Message::try_compile(
                    &mint_keypair.pubkey(),
                    &[system_instruction::transfer(
                        &mint_keypair.pubkey(),
                        &to_pubkey,
                        1,
                    )],
                    &[AddressLookupTableAccount {
                        key: Pubkey::new_unique(), // will fail if using **bank** to lookup
                        addresses: vec![to_pubkey],
                    }],
                    bank_forks.read().unwrap().root_bank().last_blockhash(),
                )
                .unwrap(),
            ),
            &[&mint_keypair],
        )
        .unwrap();
        let packet_batches = Arc::new(to_packet_batches(&[transaction], 1));
        sender.send(packet_batches).unwrap();

        let ReceivingStats {
            num_received,
            num_dropped_without_parsing,
            num_dropped_on_parsing_and_sanitization,
            num_dropped_on_lock_validation,
            num_dropped_on_compute_budget,
            num_dropped_on_age,
            num_dropped_on_already_processed,
            num_dropped_on_fee_payer,
            num_dropped_on_capacity,
            num_buffered,
            receive_time_us: _,
            buffer_time_us: _,
            num_dropped_on_blacklisted_account: _,
        } = receive_and_buffer
            .receive_and_buffer_packets(&mut container, &BufferedPacketsDecision::Hold)
            .unwrap();
        assert_eq!(num_received, 1);

        assert_eq!(num_dropped_without_parsing, 0);
        assert_eq!(num_dropped_on_parsing_and_sanitization, 0);
        assert_eq!(num_dropped_on_lock_validation, 0);
        assert_eq!(num_dropped_on_compute_budget, 0);
        assert_eq!(num_dropped_on_age, 0);
        assert_eq!(num_dropped_on_already_processed, 0);
        assert_eq!(num_dropped_on_fee_payer, 0);
        assert_eq!(num_dropped_on_capacity, 0);
        assert_eq!(num_buffered, 0);

        // We need to queue the batch
        let BufferStats {
            num_received,
            num_buffered,
            num_dropped_without_parsing,
            num_dropped_on_sanitization,
            ..
        } = receive_and_buffer.maybe_queue_batch(&mut container, &BufferedPacketsDecision::Hold);

        assert_eq!(num_received, 0);
        assert_eq!(num_buffered, 0);
        assert_eq!(num_dropped_without_parsing, 0);
        assert_eq!(num_dropped_on_sanitization, 1);

        // Nothing should be included in the container
        verify_container(&mut container, 0);
    }

    #[test]
    fn test_receive_and_buffer_simple_transfer() {
        let (sender, receiver) = unbounded();
        let (bank_forks, mint_keypair) = test_bank_forks();
        let (mut receive_and_buffer, mut container) =
            setup_transaction_view_receive_and_buffer(receiver, bank_forks.clone(), HashSet::new());

        let transaction = transfer(
            &mint_keypair,
            &Pubkey::new_unique(),
            1,
            bank_forks.read().unwrap().root_bank().last_blockhash(),
        );
        let packet_batches = Arc::new(to_packet_batches(&[transaction], 1));
        sender.send(packet_batches).unwrap();

        let ReceivingStats {
            num_received,
            num_dropped_without_parsing,
            num_dropped_on_parsing_and_sanitization,
            num_dropped_on_lock_validation,
            num_dropped_on_compute_budget,
            num_dropped_on_age,
            num_dropped_on_already_processed,
            num_dropped_on_fee_payer,
            num_dropped_on_capacity,
            num_buffered,
            receive_time_us: _,
            buffer_time_us: _,
            num_dropped_on_blacklisted_account: _,
        } = receive_and_buffer
            .receive_and_buffer_packets(&mut container, &BufferedPacketsDecision::Hold)
            .unwrap();

        assert_eq!(num_received, 1);

        assert_eq!(num_dropped_without_parsing, 0);
        assert_eq!(num_dropped_on_parsing_and_sanitization, 0);
        assert_eq!(num_dropped_on_lock_validation, 0);
        assert_eq!(num_dropped_on_compute_budget, 0);
        assert_eq!(num_dropped_on_age, 0);
        assert_eq!(num_dropped_on_already_processed, 0);
        assert_eq!(num_dropped_on_fee_payer, 0);
        assert_eq!(num_dropped_on_capacity, 0);
        assert_eq!(num_buffered, 0);

        // We need to queue the batch
        receive_and_buffer.maybe_queue_batch(&mut container, &BufferedPacketsDecision::Hold);

        verify_container(&mut container, 1);
    }

    #[test]
    fn test_receive_and_buffer_overfull() {
        let (sender, receiver) = unbounded();
        let (bank_forks, mint_keypair) = test_bank_forks();
        let (mut receive_and_buffer, mut container) =
            setup_transaction_view_receive_and_buffer(receiver, bank_forks.clone(), HashSet::new());

        let num_transactions = 3 * TEST_CONTAINER_CAPACITY;
        let transactions = Vec::from_iter((0..num_transactions).map(|_| {
            transfer(
                &mint_keypair,
                &Pubkey::new_unique(),
                1,
                bank_forks.read().unwrap().root_bank().last_blockhash(),
            )
        }));

        let packet_batches = Arc::new(to_packet_batches(&transactions, 17));
        sender.send(packet_batches).unwrap();

        let ReceivingStats {
            num_received,
            num_dropped_without_parsing,
            num_dropped_on_parsing_and_sanitization,
            num_dropped_on_lock_validation,
            num_dropped_on_compute_budget,
            num_dropped_on_age,
            num_dropped_on_already_processed,
            num_dropped_on_fee_payer,
            num_dropped_on_capacity,
            num_buffered,
            receive_time_us: _,
            buffer_time_us: _,
            num_dropped_on_blacklisted_account: _,
        } = receive_and_buffer
            .receive_and_buffer_packets(&mut container, &BufferedPacketsDecision::Hold)
            .unwrap();

        assert_eq!(num_received, num_transactions);
        assert_eq!(num_dropped_without_parsing, 0);
        assert_eq!(num_dropped_on_parsing_and_sanitization, 0);
        assert_eq!(num_dropped_on_lock_validation, 0);
        assert_eq!(num_dropped_on_compute_budget, 0);
        assert_eq!(num_dropped_on_age, 0);
        assert_eq!(num_dropped_on_already_processed, 0);
        assert_eq!(num_dropped_on_fee_payer, 0);
        assert!(num_dropped_on_capacity == 0);
        assert_eq!(num_buffered, 0);

        // We need to queue the batch
        let BufferStats {
            num_received,
            num_buffered,
            num_dropped_on_capacity,
            ..
        } = receive_and_buffer.maybe_queue_batch(&mut container, &BufferedPacketsDecision::Hold);

        assert_eq!(num_received, 0);
        assert_eq!(num_buffered, num_transactions);
        assert!(num_dropped_on_capacity > 0);

        // assert_eq!(num_buffered, num_transactions);
        verify_container(&mut container, TEST_CONTAINER_CAPACITY);
    }

    #[test]
    fn test_receive_and_buffer_too_many_keys() {
        fn create_tx_with_n_keys(payer: &Keypair, n: usize) -> VersionedTransaction {
            let alt_keys = (0..n - 2).map(|_| Pubkey::new_unique()).collect::<Vec<_>>();
            VersionedTransaction::try_new(
                VersionedMessage::V0(
                    v0::Message::try_compile(
                        &payer.pubkey(),
                        &[Instruction::new_with_bytes(
                            Pubkey::new_unique(),
                            &[],
                            alt_keys
                                .iter()
                                .map(|k| AccountMeta::new(*k, false))
                                .collect::<Vec<_>>(),
                        )],
                        &[AddressLookupTableAccount {
                            key: Pubkey::new_unique(),
                            addresses: alt_keys,
                        }],
                        Hash::new_unique(),
                    )
                    .unwrap(),
                ),
                &[payer],
            )
            .unwrap()
        }

        let (sender, receiver) = unbounded();
        let (bank_forks, mint_keypair) = test_bank_forks();
        let (mut receive_and_buffer, mut container) =
            setup_transaction_view_receive_and_buffer(receiver, bank_forks.clone(), HashSet::new());

        let transaction_account_lock_limit = bank_forks
            .read()
            .unwrap()
            .root_bank()
            .get_transaction_account_lock_limit();

        // ALTs do not actually exist in the bank for this transaction - sanitization would cause failure if
        // lock validation was not done first.
        let bad_tx = create_tx_with_n_keys(&mint_keypair, transaction_account_lock_limit + 1);
        let transactions = [bad_tx];

        let packet_batches = Arc::new(to_packet_batches(&transactions, 17));
        sender.send(packet_batches).unwrap();

        let ReceivingStats {
            num_received,
            num_dropped_without_parsing,
            num_dropped_on_parsing_and_sanitization,
            num_dropped_on_lock_validation,
            num_dropped_on_compute_budget,
            num_dropped_on_age,
            num_dropped_on_already_processed,
            num_dropped_on_fee_payer,
            num_dropped_on_capacity,
            num_buffered,
            receive_time_us: _,
            buffer_time_us: _,
            num_dropped_on_blacklisted_account: _,
        } = receive_and_buffer
            .receive_and_buffer_packets(&mut container, &BufferedPacketsDecision::Hold)
            .unwrap();

        assert_eq!(num_received, 1);
        assert_eq!(num_dropped_without_parsing, 0);
        assert_eq!(num_dropped_on_parsing_and_sanitization, 0);
        assert_eq!(num_dropped_on_lock_validation, 0);
        assert_eq!(num_dropped_on_compute_budget, 0);
        assert_eq!(num_dropped_on_age, 0);
        assert_eq!(num_dropped_on_already_processed, 0);
        assert_eq!(num_dropped_on_fee_payer, 0);
        assert_eq!(num_dropped_on_capacity, 0);
        assert_eq!(num_buffered, 0);

        let BufferStats {
            num_received,
            num_buffered,
            num_dropped_on_lock_validation,
            ..
        } = receive_and_buffer.maybe_queue_batch(&mut container, &BufferedPacketsDecision::Hold);

        assert_eq!(num_received, 0);
        assert_eq!(num_buffered, 0);
        assert_eq!(num_dropped_on_lock_validation, 1);

        verify_container(&mut container, 0);
    }

    #[test]
    fn test_receive_blacklisted_account() {
        let keypair = Keypair::new();
        let blacklisted_accounts = HashSet::from_iter([keypair.pubkey()]);

        let (sender, receiver) = unbounded();
        let (bank_forks, _mint_keypair) = test_bank_forks();
        let (mut receive_and_buffer, mut container) = setup_transaction_view_receive_and_buffer(
            receiver,
            bank_forks.clone(),
            blacklisted_accounts,
        );

        let transaction = transfer(
            &keypair,
            &Pubkey::new_unique(),
            1,
            bank_forks.read().unwrap().root_bank().last_blockhash(),
        );
        let packet_batches = Arc::new(to_packet_batches(&[transaction], 1));
        sender.send(packet_batches).unwrap();

        let r = receive_and_buffer
            .receive_and_buffer_packets(&mut container, &BufferedPacketsDecision::Hold)
            .unwrap();
        assert_eq!(r.num_dropped_on_blacklisted_account, 0);

        // We need to queue the batch
        let BufferStats {
            num_received,
            num_buffered,
            num_dropped_on_blacklisted_account,
            ..
        } = receive_and_buffer.maybe_queue_batch(&mut container, &BufferedPacketsDecision::Hold);

        assert_eq!(num_received, 0);
        assert_eq!(num_buffered, 1);
        assert_eq!(num_dropped_on_blacklisted_account, 1);

        verify_container(&mut container, 1);
    }

    fn test_receive_and_buffer_batching() {
        let (sender, receiver) = unbounded();
        let (bank_forks, mint_keypair) = test_bank_forks();
        let (mut receive_and_buffer, mut container) =
            setup_receive_and_buffer(receiver, bank_forks.clone(), HashSet::default());

        let transaction = transfer(
            &mint_keypair,
            &Pubkey::new_unique(),
            1,
            bank_forks.read().unwrap().root_bank().last_blockhash(),
        );
        let packet_batches = Arc::new(to_packet_batches(&[transaction], 1));
        sender.send(packet_batches).unwrap();

        let ReceivingStats { num_received, .. } = receive_and_buffer
            .receive_and_buffer_packets(&mut container, &BufferedPacketsDecision::Hold)
            .unwrap();
        assert_eq!(num_received, 1);

        // Do another transfer after 2 ms
        sleep(Duration::from_millis(2));
        let transaction = transfer(
            &mint_keypair,
            &Pubkey::new_unique(),
            1,
            bank_forks.read().unwrap().root_bank().last_blockhash(),
        );
        let packet_batches = Arc::new(to_packet_batches(&[transaction], 1));
        sender.send(packet_batches).unwrap();

        let ReceivingStats { num_received, .. } = receive_and_buffer
            .receive_and_buffer_packets(&mut container, &BufferedPacketsDecision::Hold)
            .unwrap();
        assert_eq!(num_received, 1);

        // Sleep the batching period
        sleep(BATCH_PERIOD);

        // We need to queue the batch for sdk
        receive_and_buffer.maybe_queue_batch(&mut container, &BufferedPacketsDecision::Hold);

        // After both received and buffered, the result should be the same, the container should have 2 transactions
        verify_container(&mut container, 2);
    }
}<|MERGE_RESOLUTION|>--- conflicted
+++ resolved
@@ -91,10 +91,7 @@
     }
 }
 
-<<<<<<< HEAD
-=======
 #[allow(unused)]
->>>>>>> 0501f06c
 #[derive(Default)]
 pub struct BufferStats {
     num_received: usize,
