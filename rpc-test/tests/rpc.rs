use {
    assert_matches::assert_matches,
    bincode::serialize,
    crossbeam_channel::unbounded,
    futures_util::StreamExt,
    log::*,
    reqwest::{self, header::CONTENT_TYPE},
    serde_json::{json, Value},
    solana_account_decoder::{UiAccount, UiAccountEncoding},
    solana_client::{
        connection_cache::ConnectionCache, rpc_config::RpcSimulateTransactionAccountsConfig,
        rpc_request::RpcResponseErrorData,
    },
    solana_commitment_config::CommitmentConfig,
    solana_hash::Hash,
    solana_keypair::Keypair,
    solana_net_utils::sockets::bind_to_localhost_unique,
    solana_pubkey::{new_rand, Pubkey},
    solana_pubsub_client::nonblocking::pubsub_client::PubsubClient,
    solana_rent::Rent,
    solana_rpc_client::rpc_client::RpcClient,
    solana_rpc_client_api::{
        bundles::{
            RpcBundleExecutionError, RpcBundleSimulationSummary, RpcSimulateBundleConfig,
            SimulationSlotConfig,
        },
        client_error::{ErrorKind as ClientErrorKind, Result as ClientResult},
        config::{RpcAccountInfoConfig, RpcSignatureSubscribeConfig, RpcSimulateTransactionConfig},
        request::RpcError,
        response::{Response as RpcResponse, RpcSignatureResult, SlotUpdate},
    },
    solana_signature::Signature,
    solana_signer::Signer,
    solana_streamer::socket::SocketAddrSpace,
    solana_system_transaction as system_transaction,
    solana_test_validator::TestValidator,
    solana_tpu_client::tpu_client::{TpuClient, TpuClientConfig, DEFAULT_TPU_CONNECTION_POOL_SIZE},
    solana_transaction::{Transaction, TransactionError},
    solana_transaction_status::{TransactionStatus, UiTransactionEncoding},
    std::{
        collections::HashSet,
        sync::{
            atomic::{AtomicUsize, Ordering},
            Arc,
        },
        thread::sleep,
        time::{Duration, Instant},
        vec,
    },
    tokio::runtime::Runtime,
};

macro_rules! json_req {
    ($method: expr, $params: expr) => {{
        json!({
           "jsonrpc": "2.0",
           "id": 1,
           "method": $method,
           "params": $params,
        })
    }}
}

fn post_rpc(request: Value, rpc_url: &str) -> Value {
    let client = reqwest::blocking::Client::new();
    let response = client
        .post(rpc_url)
        .header(CONTENT_TYPE, "application/json")
        .body(request.to_string())
        .send()
        .unwrap();
    serde_json::from_str(&response.text().unwrap()).unwrap()
}

#[test]
fn test_rpc_send_tx() {
    agave_logger::setup();

    let alice = Keypair::new();
    let test_validator =
        TestValidator::with_no_fees(alice.pubkey(), None, SocketAddrSpace::Unspecified);
    let rpc_url = test_validator.rpc_url();

    let bob_pubkey = solana_pubkey::new_rand();

    let req = json_req!("getLatestBlockhash", json!([]));
    let json = post_rpc(req, &rpc_url);

    let blockhash: Hash = json["result"]["value"]["blockhash"]
        .as_str()
        .unwrap()
        .parse()
        .unwrap();

    info!("blockhash: {blockhash:?}");
    let tx = system_transaction::transfer(
        &alice,
        &bob_pubkey,
        Rent::default().minimum_balance(0),
        blockhash,
    );
    let serialized_encoded_tx = bs58::encode(serialize(&tx).unwrap()).into_string();

    let req = json_req!("sendTransaction", json!([serialized_encoded_tx]));
    let json: Value = post_rpc(req, &rpc_url);

    let signature = &json["result"];

    let mut confirmed_tx = false;

    let request = json_req!("getSignatureStatuses", [[signature]]);

    for _ in 0..solana_clock::DEFAULT_TICKS_PER_SLOT {
        let json = post_rpc(request.clone(), &rpc_url);

        let result: Option<TransactionStatus> =
            serde_json::from_value(json["result"]["value"][0].clone()).unwrap();
        if let Some(result) = result.as_ref() {
            if result.err.is_none() {
                confirmed_tx = true;
                break;
            }
        }

        sleep(Duration::from_millis(500));
    }

    assert!(confirmed_tx);

    use {
        solana_account_decoder::UiAccountEncoding,
        solana_rpc_client_api::config::RpcAccountInfoConfig,
    };
    let config = RpcAccountInfoConfig {
        encoding: Some(UiAccountEncoding::Base64),
        commitment: None,
        data_slice: None,
        min_context_slot: None,
    };
    let req = json_req!(
        "getAccountInfo",
        json!([bs58::encode(bob_pubkey).into_string(), config])
    );
    let json: Value = post_rpc(req, &rpc_url);
    info!("{:?}", json["result"]["value"]);
}

#[test]
fn test_simulation_replaced_blockhash() -> ClientResult<()> {
    agave_logger::setup();

    let alice = Keypair::new();
    let validator = TestValidator::with_no_fees(alice.pubkey(), None, SocketAddrSpace::Unspecified);
    let rpc_client = RpcClient::new(validator.rpc_url());

    let bob = Keypair::new();
    let lamports = 50;

    let res = rpc_client.simulate_transaction_with_config(
        &system_transaction::transfer(&alice, &bob.pubkey(), lamports, Hash::default()),
        RpcSimulateTransactionConfig {
            replace_recent_blockhash: true,
            ..Default::default()
        },
    )?;
    assert!(
        res.value.replacement_blockhash.is_some(),
        "replaced_blockhash response is None"
    );
    let blockhash = res.value.replacement_blockhash.unwrap();
    // ensure nothing weird is going on
    assert_ne!(
        blockhash.blockhash,
        Hash::default().to_string(),
        "replaced_blockhash is default"
    );

    let res = rpc_client.simulate_transaction_with_config(
        &system_transaction::transfer(&alice, &bob.pubkey(), lamports, Hash::default()),
        RpcSimulateTransactionConfig {
            replace_recent_blockhash: false,
            ..Default::default()
        },
    )?;
    assert!(
        res.value.replacement_blockhash.is_none(),
        "replaced_blockhash is Some when nothing should be replaced"
    );

    Ok(())
}

#[test]
fn test_rpc_invalid_requests() {
    agave_logger::setup();

    let alice = Keypair::new();
    let test_validator =
        TestValidator::with_no_fees(alice.pubkey(), None, SocketAddrSpace::Unspecified);
    let rpc_url = test_validator.rpc_url();

    let bob_pubkey = solana_pubkey::new_rand();

    // test invalid get_balance request
    let req = json_req!("getBalance", json!(["invalid9999"]));
    let json = post_rpc(req, &rpc_url);

    let the_error = json["error"]["message"].as_str().unwrap();
    assert_eq!(the_error, "Invalid param: Invalid");

    // test invalid get_account_info request
    let req = json_req!("getAccountInfo", json!(["invalid9999"]));
    let json = post_rpc(req, &rpc_url);

    let the_error = json["error"]["message"].as_str().unwrap();
    assert_eq!(the_error, "Invalid param: Invalid");

    // test invalid get_account_info request
    let req = json_req!("getAccountInfo", json!([bob_pubkey.to_string()]));
    let json = post_rpc(req, &rpc_url);

    let the_value = &json["result"]["value"];
    assert!(the_value.is_null());
}

#[test]
fn test_rpc_slot_updates() {
    agave_logger::setup();

    let test_validator =
        TestValidator::with_no_fees(Pubkey::new_unique(), None, SocketAddrSpace::Unspecified);

    // Track when slot updates are ready
    let (update_sender, update_receiver) = unbounded::<SlotUpdate>();
    // Create the pub sub runtime
    let rt = Runtime::new().unwrap();
    let rpc_pubsub_url = test_validator.rpc_pubsub_url();

    rt.spawn(async move {
        let pubsub_client = PubsubClient::new(&rpc_pubsub_url).await.unwrap();
        let (mut slot_notifications, slot_unsubscribe) =
            pubsub_client.slot_updates_subscribe().await.unwrap();

        while let Some(slot_update) = slot_notifications.next().await {
            update_sender.send(slot_update).unwrap();
        }
        slot_unsubscribe().await;
    });

    let first_update = update_receiver
        .recv_timeout(Duration::from_secs(2))
        .unwrap();

    // Verify that updates are received in order for an upcoming slot
    let verify_slot = first_update.slot() + 2;
    let expected_updates = vec![
        "CreatedBank",
        "Frozen",
        "OptimisticConfirmation",
        "Root", // TODO: debug why root signal is sent twice.
        "Root",
    ];
    let mut expected_updates = expected_updates.into_iter().peekable();
    // SlotUpdate::Completed is sent asynchronous to banking-stage and replay
    // when shreds are inserted into blockstore. When the leader generates
    // blocks, replay may freeze the bank before shreds are all inserted into
    // blockstore; and so SlotUpdate::Completed may be received _after_
    // SlotUpdate::Frozen.
    let mut slot_update_completed = false;

    let test_start = Instant::now();
    while expected_updates.peek().is_some() || !slot_update_completed {
        assert!(test_start.elapsed() < Duration::from_secs(30));
        let update = update_receiver
            .recv_timeout(Duration::from_secs(2))
            .unwrap();
        if update.slot() == verify_slot {
            let update_name = match update {
                SlotUpdate::CreatedBank { .. } => "CreatedBank",
                SlotUpdate::Completed { .. } => {
                    slot_update_completed = true;
                    continue;
                }
                SlotUpdate::Frozen { .. } => "Frozen",
                SlotUpdate::OptimisticConfirmation { .. } => "OptimisticConfirmation",
                SlotUpdate::Root { .. } => "Root",
                _ => continue,
            };
            assert_eq!(Some(update_name), expected_updates.next());
        }
    }
}

#[test]
fn test_rpc_subscriptions() {
    agave_logger::setup();

    let alice = Keypair::new();
    let test_validator =
        TestValidator::with_no_fees_udp(alice.pubkey(), None, SocketAddrSpace::Unspecified);

    let transactions_socket = bind_to_localhost_unique().unwrap();
    transactions_socket.connect(test_validator.tpu()).unwrap();

    let rpc_client = RpcClient::new(test_validator.rpc_url());
    let recent_blockhash = rpc_client.get_latest_blockhash().unwrap();

    // Create transaction signatures to subscribe to
    let transfer_amount = Rent::default().minimum_balance(0);
    let transactions: Vec<Transaction> = (0..1000)
        .map(|_| {
            system_transaction::transfer(
                &alice,
                &solana_pubkey::new_rand(),
                transfer_amount,
                recent_blockhash,
            )
        })
        .collect();
    let mut signature_set: HashSet<Signature> =
        transactions.iter().map(|tx| tx.signatures[0]).collect();
    let mut account_set: HashSet<Pubkey> = transactions
        .iter()
        .map(|tx| tx.message.account_keys[1])
        .collect();

    // Track account notifications are received
    let (account_sender, account_receiver) = unbounded::<(Pubkey, RpcResponse<UiAccount>)>();
    // Track when status notifications are received
    let (status_sender, status_receiver) =
        unbounded::<(Signature, RpcResponse<RpcSignatureResult>)>();

    // Create the pub sub runtime
    let rt = Runtime::new().unwrap();
    let rpc_pubsub_url = test_validator.rpc_pubsub_url();
    let signature_set_clone = signature_set.clone();
    let account_set_clone = account_set.clone();
    let signature_subscription_ready = Arc::new(AtomicUsize::new(0));
    let account_subscription_ready = Arc::new(AtomicUsize::new(0));
    let signature_subscription_ready_clone = signature_subscription_ready.clone();
    let account_subscription_ready_clone = account_subscription_ready.clone();

    rt.spawn(async move {
        let pubsub_client = Arc::new(PubsubClient::new(&rpc_pubsub_url).await.unwrap());

        // Subscribe to signature notifications
        for signature in signature_set_clone {
            let status_sender = status_sender.clone();
            let signature_subscription_ready_clone = signature_subscription_ready_clone.clone();
            tokio::spawn({
                let pubsub_client = Arc::clone(&pubsub_client);
                async move {
                    let (mut sig_notifications, sig_unsubscribe) = pubsub_client
                        .signature_subscribe(
                            &signature,
                            Some(RpcSignatureSubscribeConfig {
                                commitment: Some(CommitmentConfig::confirmed()),
                                ..RpcSignatureSubscribeConfig::default()
                            }),
                        )
                        .await
                        .unwrap();

                    signature_subscription_ready_clone.fetch_add(1, Ordering::SeqCst);

                    let response = sig_notifications.next().await.unwrap();
                    status_sender.send((signature, response)).unwrap();
                    sig_unsubscribe().await;
                }
            });
        }

        // Subscribe to account notifications
        for pubkey in account_set_clone {
            let account_sender = account_sender.clone();
            let account_subscription_ready_clone = account_subscription_ready_clone.clone();
            tokio::spawn({
                let pubsub_client = Arc::clone(&pubsub_client);
                async move {
                    let (mut account_notifications, account_unsubscribe) = pubsub_client
                        .account_subscribe(
                            &pubkey,
                            Some(RpcAccountInfoConfig {
                                commitment: Some(CommitmentConfig::confirmed()),
                                ..RpcAccountInfoConfig::default()
                            }),
                        )
                        .await
                        .unwrap();

                    account_subscription_ready_clone.fetch_add(1, Ordering::SeqCst);

                    let response = account_notifications.next().await.unwrap();
                    account_sender.send((pubkey, response)).unwrap();
                    account_unsubscribe().await;
                }
            });
        }
    });

    let now = Instant::now();
    while (signature_subscription_ready.load(Ordering::SeqCst) != transactions.len()
        || account_subscription_ready.load(Ordering::SeqCst) != transactions.len())
        && now.elapsed() < Duration::from_secs(15)
    {
        sleep(Duration::from_millis(100))
    }

    // check signature subscription
    let num = signature_subscription_ready.load(Ordering::SeqCst);
    if num != transactions.len() {
        error!(
            "signature subscription didn't setup properly, want: {}, got: {}",
            transactions.len(),
            num
        );
    }

    // check account subscription
    let num = account_subscription_ready.load(Ordering::SeqCst);
    if num != transactions.len() {
        error!(
            "account subscriptions didn't setup properly, want: {}, got: {}",
            transactions.len(),
            num
        );
    }

    let rpc_client = RpcClient::new(test_validator.rpc_url());
    let mut mint_balance = rpc_client
        .get_balance_with_commitment(&alice.pubkey(), CommitmentConfig::processed())
        .unwrap()
        .value;
    assert!(mint_balance >= transactions.len() as u64);

    // Send all transactions to tpu socket for processing
    transactions.iter().for_each(|tx| {
        transactions_socket
            .send(&bincode::serialize(&tx).unwrap())
            .unwrap();
    });

    // Track mint balance to know when transactions have completed
    let now = Instant::now();
    let expected_mint_balance = mint_balance - (transfer_amount * transactions.len() as u64);
    while mint_balance != expected_mint_balance && now.elapsed() < Duration::from_secs(15) {
        mint_balance = rpc_client
            .get_balance_with_commitment(&alice.pubkey(), CommitmentConfig::processed())
            .unwrap()
            .value;
        sleep(Duration::from_millis(100));
    }
    if mint_balance != expected_mint_balance {
        error!("mint-check timeout. mint_balance {mint_balance:?}");
    }

    // Wait for all signature subscriptions
    /* Set a large 30-sec timeout here because the timing of the above tokio process is
     * highly non-deterministic.  The test was too flaky at 15-second timeout.  Debugging
     * show occasional multi-second delay which could come from multiple sources -- other
     * tokio tasks, tokio scheduler, OS scheduler.  The async nature makes it hard to
     * track down the origin of the delay.
     */
    let deadline = Instant::now() + Duration::from_secs(30);
    while !signature_set.is_empty() {
        let timeout = deadline.saturating_duration_since(Instant::now());
        match status_receiver.recv_timeout(timeout) {
            Ok((sig, result)) => {
                if let RpcSignatureResult::ProcessedSignature(result) = result.value {
                    assert!(result.err.is_none());
                    assert!(signature_set.remove(&sig));
                } else {
                    panic!("Unexpected result");
                }
            }
            Err(_err) => {
                panic!(
                    "recv_timeout, {}/{} signatures remaining",
                    signature_set.len(),
                    transactions.len()
                );
            }
        }
    }

    let deadline = Instant::now() + Duration::from_secs(60);
    while !account_set.is_empty() {
        let timeout = deadline.saturating_duration_since(Instant::now());
        match account_receiver.recv_timeout(timeout) {
            Ok((pubkey, result)) => {
                assert_eq!(result.value.lamports, Rent::default().minimum_balance(0));
                assert!(account_set.remove(&pubkey));
            }
            Err(_err) => {
                panic!(
                    "recv_timeout, {}/{} accounts remaining",
                    account_set.len(),
                    transactions.len()
                );
            }
        }
    }
}

fn run_tpu_send_transaction(tpu_use_quic: bool) {
    let mint_keypair = Keypair::new();
    let mint_pubkey = mint_keypair.pubkey();
    let test_validator =
        TestValidator::with_no_fees(mint_pubkey, None, SocketAddrSpace::Unspecified);
    let rpc_client = Arc::new(RpcClient::new_with_commitment(
        test_validator.rpc_url(),
        CommitmentConfig::processed(),
    ));
    let connection_cache = if tpu_use_quic {
        ConnectionCache::new_quic_for_tests(
            "connection_cache_test",
            DEFAULT_TPU_CONNECTION_POOL_SIZE,
        )
    } else {
        ConnectionCache::with_udp("connection_cache_test", DEFAULT_TPU_CONNECTION_POOL_SIZE)
    };
    let recent_blockhash = rpc_client.get_latest_blockhash().unwrap();
    let tx =
        system_transaction::transfer(&mint_keypair, &Pubkey::new_unique(), 42, recent_blockhash);
    let success = match connection_cache {
        ConnectionCache::Quic(cache) => TpuClient::new_with_connection_cache(
            rpc_client.clone(),
            &test_validator.rpc_pubsub_url(),
            TpuClientConfig::default(),
            cache,
        )
        .unwrap()
        .send_transaction(&tx),
        ConnectionCache::Udp(cache) => TpuClient::new_with_connection_cache(
            rpc_client.clone(),
            &test_validator.rpc_pubsub_url(),
            TpuClientConfig::default(),
            cache,
        )
        .unwrap()
        .send_transaction(&tx),
    };
    assert!(success);
    let timeout = Duration::from_secs(5);
    let now = Instant::now();
    let signatures = vec![tx.signatures[0]];
    loop {
        assert!(now.elapsed() < timeout);
        let statuses = rpc_client.get_signature_statuses(&signatures).unwrap();
        if !statuses.value.is_empty() {
            return;
        }
    }
}

#[test]
fn test_tpu_send_transaction() {
    run_tpu_send_transaction(/*tpu_use_quic*/ false)
}

#[test]
fn test_tpu_send_transaction_with_quic() {
    run_tpu_send_transaction(/*tpu_use_quic*/ true)
}

#[test]
fn deserialize_rpc_error() -> ClientResult<()> {
    agave_logger::setup();

    let alice = Keypair::new();
    let validator = TestValidator::with_no_fees(alice.pubkey(), None, SocketAddrSpace::Unspecified);
    let rpc_client = RpcClient::new(validator.rpc_url());

    let bob = Keypair::new();
    let lamports = 50;
    let blockhash = rpc_client.get_latest_blockhash()?;
    let mut tx = system_transaction::transfer(&alice, &bob.pubkey(), lamports, blockhash);

    // This will cause an error
    tx.signatures.clear();

    let err = rpc_client.send_transaction(&tx);
    let err = err.unwrap_err();

    match err.kind() {
        ClientErrorKind::RpcError(RpcError::RpcRequestError { .. }) => {
            // This is what used to happen
            panic!()
        }
        ClientErrorKind::RpcError(RpcError::RpcResponseError { .. }) => Ok(()),
        _ => {
            panic!()
        }
    }
}

#[test]
fn test_simulate_bundle() {
    agave_logger::setup();

    let mint_keypair = Keypair::new();
    let validator = TestValidator::with_custom_fees(
        mint_keypair.pubkey(),
        0,
        None,
        SocketAddrSpace::Unspecified,
    );
    let rpc_client = RpcClient::new(validator.rpc_url());

    test_too_many_bundles(&rpc_client, &mint_keypair);
    test_wrong_number_pre_accounts(&rpc_client, &mint_keypair);
    test_wrong_number_post_accounts(&rpc_client, &mint_keypair);
    test_invalid_transaction_encoding(&rpc_client, &mint_keypair);
    test_wrong_pre_account_encoding(&rpc_client, &mint_keypair);
    test_wrong_post_account_encoding(&rpc_client, &mint_keypair);
    test_replace_recent_blockhash_with_sig_verify(&rpc_client, &mint_keypair);
    test_bad_signature(&rpc_client, &mint_keypair);
    test_bad_pubkey_pre_accounts(&rpc_client, &mint_keypair);
    test_bad_pubkey_post_accounts(&rpc_client, &mint_keypair);
    test_single_tx_ok(&rpc_client, &mint_keypair);
    test_chained_transfers_ok(&rpc_client, &mint_keypair);
    test_single_bad_tx(&rpc_client, &mint_keypair);
    test_last_tx_fails(&rpc_client, &mint_keypair);
    test_duplicate_transactions(&rpc_client, &mint_keypair);
<<<<<<< HEAD
=======
    test_program_execution_error(&rpc_client, &mint_keypair);
>>>>>>> fae920dd
}

fn test_too_many_bundles(rpc_client: &RpcClient, mint_keypair: &Keypair) {
    let latest_blockhash = rpc_client.get_latest_blockhash().unwrap();

    let rent = rpc_client
        .get_minimum_balance_for_rent_exemption(0)
        .unwrap();

    let transactions: Vec<_> = (0..21)
        .map(|_| {
            system_transaction::transfer(
                mint_keypair,
                &Pubkey::new_unique(),
                rent,
                latest_blockhash,
            )
        })
        .collect();

    let simulate_result = rpc_client
        .simulate_bundle_with_config(&transactions, RpcSimulateBundleConfig::default())
        .unwrap_err();

    let ClientErrorKind::RpcError(RpcError::RpcResponseError {
        code,
        message,
        data,
    }) = simulate_result.kind()
    else {
        panic!("unexpected error");
    };
    assert_eq!(message, "bundle size too large, max 20 transactions");
    assert_eq!(*code, -32602);
    assert_matches!(data, &RpcResponseErrorData::Empty);
}

fn test_wrong_number_pre_accounts(rpc_client: &RpcClient, mint_keypair: &Keypair) {
    let latest_blockhash = rpc_client.get_latest_blockhash().unwrap();

    let rent = rpc_client
        .get_minimum_balance_for_rent_exemption(0)
        .unwrap();

    let transactions = vec![system_transaction::transfer(
        mint_keypair,
        &Pubkey::new_unique(),
        rent,
        latest_blockhash,
    )];

    let simulate_result = rpc_client
        .simulate_bundle_with_config(
            &transactions,
            RpcSimulateBundleConfig {
                pre_execution_accounts_configs: vec![None; transactions.len().saturating_add(1)],
                post_execution_accounts_configs: vec![None; transactions.len()],
                transaction_encoding: Some(UiTransactionEncoding::Base64),
                simulation_bank: Some(SimulationSlotConfig::Tip),
                skip_sig_verify: false,
                replace_recent_blockhash: false,
            },
        )
        .unwrap_err();

    let ClientErrorKind::RpcError(RpcError::RpcResponseError {
        code,
        message,
        data,
    }) = simulate_result.kind()
    else {
        panic!("unexpected error");
    };
    assert_eq!(
        message,
        "pre/post_execution_accounts_configs must be equal in length to the number of transactions"
    );
    assert_eq!(*code, -32602);
    assert_matches!(data, &RpcResponseErrorData::Empty);
}

fn test_wrong_number_post_accounts(rpc_client: &RpcClient, mint_keypair: &Keypair) {
    let latest_blockhash = rpc_client.get_latest_blockhash().unwrap();

    let rent = rpc_client
        .get_minimum_balance_for_rent_exemption(0)
        .unwrap();

    let transactions = vec![system_transaction::transfer(
        mint_keypair,
        &Pubkey::new_unique(),
        rent,
        latest_blockhash,
    )];

    let simulate_result = rpc_client
        .simulate_bundle_with_config(
            &transactions,
            RpcSimulateBundleConfig {
                pre_execution_accounts_configs: vec![None; transactions.len()],
                post_execution_accounts_configs: vec![None; transactions.len().saturating_add(1)],
                transaction_encoding: Some(UiTransactionEncoding::Base64),
                simulation_bank: Some(SimulationSlotConfig::Tip),
                skip_sig_verify: false,
                replace_recent_blockhash: false,
            },
        )
        .unwrap_err();
    let ClientErrorKind::RpcError(RpcError::RpcResponseError {
        code,
        message,
        data,
    }) = simulate_result.kind()
    else {
        panic!("unexpected error");
    };
    assert_eq!(
        message,
        "pre/post_execution_accounts_configs must be equal in length to the number of transactions"
    );
    assert_eq!(*code, -32602);
    assert_matches!(data, &RpcResponseErrorData::Empty);
}

fn test_invalid_transaction_encoding(rpc_client: &RpcClient, mint_keypair: &Keypair) {
    let latest_blockhash = rpc_client.get_latest_blockhash().unwrap();

    let rent = rpc_client
        .get_minimum_balance_for_rent_exemption(0)
        .unwrap();

    let transactions = vec![system_transaction::transfer(
        mint_keypair,
        &Pubkey::new_unique(),
        rent,
        latest_blockhash,
    )];

    let simulate_result = rpc_client
        .simulate_bundle_with_config(
            &transactions,
            RpcSimulateBundleConfig {
                pre_execution_accounts_configs: vec![None; transactions.len()],
                post_execution_accounts_configs: vec![None; transactions.len()],
                transaction_encoding: Some(UiTransactionEncoding::Base58),
                simulation_bank: Some(SimulationSlotConfig::Tip),
                skip_sig_verify: false,
                replace_recent_blockhash: false,
            },
        )
        .unwrap_err();
    let ClientErrorKind::RpcError(RpcError::RpcResponseError {
        code,
        message,
        data,
    }) = simulate_result.kind()
    else {
        panic!("unexpected error");
    };
    assert_eq!(
        message,
        "Base64 is the only supported encoding for transactions"
    );
    assert_eq!(*code, -32602);
    assert_matches!(data, &RpcResponseErrorData::Empty);
}

fn test_wrong_pre_account_encoding(rpc_client: &RpcClient, mint_keypair: &Keypair) {
    let latest_blockhash = rpc_client.get_latest_blockhash().unwrap();

    let rent = rpc_client
        .get_minimum_balance_for_rent_exemption(0)
        .unwrap();

    let transactions = vec![system_transaction::transfer(
        mint_keypair,
        &Pubkey::new_unique(),
        rent,
        latest_blockhash,
    )];

    let simulate_result = rpc_client
        .simulate_bundle_with_config(
            &transactions,
            RpcSimulateBundleConfig {
                pre_execution_accounts_configs: vec![Some(RpcSimulateTransactionAccountsConfig {
                    encoding: Some(UiAccountEncoding::Base58),
                    addresses: vec![mint_keypair.pubkey().to_string()],
                })],
                post_execution_accounts_configs: vec![None; transactions.len()],
                transaction_encoding: Some(UiTransactionEncoding::Base64),
                simulation_bank: Some(SimulationSlotConfig::Tip),
                skip_sig_verify: false,
                replace_recent_blockhash: false,
            },
        )
        .unwrap_err();
    let ClientErrorKind::RpcError(RpcError::RpcResponseError {
        code,
        message,
        data,
    }) = simulate_result.kind()
    else {
        panic!("unexpected error");
    };
    assert_eq!(
        message,
        "Base64 is the only supported encoding for pre-execution accounts"
    );
    assert_eq!(*code, -32602);
    assert_matches!(data, &RpcResponseErrorData::Empty);
}

fn test_wrong_post_account_encoding(rpc_client: &RpcClient, mint_keypair: &Keypair) {
    let latest_blockhash = rpc_client.get_latest_blockhash().unwrap();

    let rent = rpc_client
        .get_minimum_balance_for_rent_exemption(0)
        .unwrap();

    let transactions = vec![system_transaction::transfer(
        mint_keypair,
        &Pubkey::new_unique(),
        rent,
        latest_blockhash,
    )];

    let simulate_result = rpc_client
        .simulate_bundle_with_config(
            &transactions,
            RpcSimulateBundleConfig {
                pre_execution_accounts_configs: vec![Some(RpcSimulateTransactionAccountsConfig {
                    encoding: Some(UiAccountEncoding::Base64),
                    addresses: vec![mint_keypair.pubkey().to_string()],
                })],
                post_execution_accounts_configs: vec![Some(RpcSimulateTransactionAccountsConfig {
                    encoding: Some(UiAccountEncoding::Base58),
                    addresses: vec![mint_keypair.pubkey().to_string()],
                })],
                transaction_encoding: Some(UiTransactionEncoding::Base64),
                simulation_bank: Some(SimulationSlotConfig::Tip),
                skip_sig_verify: false,
                replace_recent_blockhash: false,
            },
        )
        .unwrap_err();
    let ClientErrorKind::RpcError(RpcError::RpcResponseError {
        code,
        message,
        data,
    }) = simulate_result.kind()
    else {
        panic!("unexpected error");
    };
    assert_eq!(
        message,
        "Base64 is the only supported encoding for post-execution accounts"
    );
    assert_eq!(*code, -32602);
    assert_matches!(data, &RpcResponseErrorData::Empty);
}

fn test_duplicate_transactions(rpc_client: &RpcClient, mint_keypair: &Keypair) {
    let latest_blockhash = rpc_client.get_latest_blockhash().unwrap();

    let rent = rpc_client
        .get_minimum_balance_for_rent_exemption(0)
        .unwrap();

    let pubkey = Pubkey::new_unique();
    let transactions = vec![
        system_transaction::transfer(mint_keypair, &pubkey, rent, latest_blockhash),
        system_transaction::transfer(mint_keypair, &pubkey, rent, latest_blockhash),
    ];

    let simulate_result = rpc_client
        .simulate_bundle_with_config(
            &transactions,
            RpcSimulateBundleConfig {
                pre_execution_accounts_configs: vec![None; transactions.len()],
                post_execution_accounts_configs: vec![None; transactions.len()],
                transaction_encoding: Some(UiTransactionEncoding::Base64),
                simulation_bank: Some(SimulationSlotConfig::Tip),
                skip_sig_verify: false,
                replace_recent_blockhash: false,
            },
        )
        .unwrap_err();
    let ClientErrorKind::RpcError(RpcError::RpcResponseError {
        code,
        message,
        data,
    }) = simulate_result.kind()
    else {
        panic!("unexpected error");
    };
    assert_eq!(message, "duplicate transactions");
    assert_eq!(*code, -32602);
    assert_matches!(data, &RpcResponseErrorData::Empty);
}

fn test_replace_recent_blockhash_with_sig_verify(rpc_client: &RpcClient, mint_keypair: &Keypair) {
    let latest_blockhash = rpc_client.get_latest_blockhash().unwrap();

    let rent = rpc_client
        .get_minimum_balance_for_rent_exemption(0)
        .unwrap();

    let transactions = vec![system_transaction::transfer(
        mint_keypair,
        &Pubkey::new_unique(),
        rent,
        latest_blockhash,
    )];

    let simulate_result = rpc_client
        .simulate_bundle_with_config(
            &transactions,
            RpcSimulateBundleConfig {
                pre_execution_accounts_configs: vec![Some(RpcSimulateTransactionAccountsConfig {
                    encoding: Some(UiAccountEncoding::Base64),
                    addresses: vec![mint_keypair.pubkey().to_string()],
                })],
                post_execution_accounts_configs: vec![Some(RpcSimulateTransactionAccountsConfig {
                    encoding: Some(UiAccountEncoding::Base58),
                    addresses: vec![mint_keypair.pubkey().to_string()],
                })],
                transaction_encoding: Some(UiTransactionEncoding::Base64),
                simulation_bank: Some(SimulationSlotConfig::Tip),
                skip_sig_verify: true,
                replace_recent_blockhash: true,
            },
        )
        .unwrap_err();
    let ClientErrorKind::RpcError(RpcError::RpcResponseError {
        code,
        message,
        data,
    }) = simulate_result.kind()
    else {
        panic!("unexpected error");
    };
    assert_eq!(
        message,
        "Base64 is the only supported encoding for post-execution accounts"
    );
    assert_eq!(*code, -32602);
    assert_matches!(data, &RpcResponseErrorData::Empty);
}

fn test_bad_signature(rpc_client: &RpcClient, mint_keypair: &Keypair) {
    let latest_blockhash = rpc_client.get_latest_blockhash().unwrap();

    let rent = rpc_client
        .get_minimum_balance_for_rent_exemption(0)
        .unwrap();

    let mut transactions = vec![system_transaction::transfer(
        mint_keypair,
        &Pubkey::new_unique(),
        rent,
        latest_blockhash,
    )];
    transactions.get_mut(0).unwrap().signatures[0] = Signature::default();

    let simulate_result = rpc_client
        .simulate_bundle_with_config(
            &transactions,
            RpcSimulateBundleConfig {
                pre_execution_accounts_configs: vec![Some(RpcSimulateTransactionAccountsConfig {
                    encoding: Some(UiAccountEncoding::Base64),
                    addresses: vec![mint_keypair.pubkey().to_string()],
                })],
                post_execution_accounts_configs: vec![Some(RpcSimulateTransactionAccountsConfig {
                    encoding: Some(UiAccountEncoding::Base64),
                    addresses: vec![mint_keypair.pubkey().to_string()],
                })],
                transaction_encoding: Some(UiTransactionEncoding::Base64),
                simulation_bank: Some(SimulationSlotConfig::Tip),
                skip_sig_verify: false,
                replace_recent_blockhash: false,
            },
        )
        .unwrap_err();
    let ClientErrorKind::RpcError(RpcError::RpcResponseError {
        code,
        message,
        data,
    }) = simulate_result.kind()
    else {
        panic!("unexpected error");
    };
    assert_eq!(
        message,
        "transaction signature is invalid: Transaction did not pass signature verification"
    );
    assert_eq!(*code, -32602);
    assert_matches!(data, &RpcResponseErrorData::Empty);
}

fn test_bad_pubkey_pre_accounts(rpc_client: &RpcClient, mint_keypair: &Keypair) {
    let latest_blockhash = rpc_client.get_latest_blockhash().unwrap();

    let rent = rpc_client
        .get_minimum_balance_for_rent_exemption(0)
        .unwrap();

    let transactions = vec![system_transaction::transfer(
        mint_keypair,
        &Pubkey::new_unique(),
        rent,
        latest_blockhash,
    )];

    let simulate_result = rpc_client
        .simulate_bundle_with_config(
            &transactions,
            RpcSimulateBundleConfig {
                pre_execution_accounts_configs: vec![Some(RpcSimulateTransactionAccountsConfig {
                    encoding: Some(UiAccountEncoding::Base64),
                    addresses: vec!["testing123".to_string()],
                })],
                post_execution_accounts_configs: vec![Some(RpcSimulateTransactionAccountsConfig {
                    encoding: Some(UiAccountEncoding::Base64),
                    addresses: vec![mint_keypair.pubkey().to_string()],
                })],
                transaction_encoding: Some(UiTransactionEncoding::Base64),
                simulation_bank: Some(SimulationSlotConfig::Tip),
                skip_sig_verify: false,
                replace_recent_blockhash: false,
            },
        )
        .unwrap_err();
    let ClientErrorKind::RpcError(RpcError::RpcResponseError {
        code,
        message,
        data,
    }) = simulate_result.kind()
    else {
        panic!("unexpected error");
    };
    assert_eq!(
        message,
        "invalid pubkey for pre/post accounts provided: testing123"
    );
    assert_eq!(*code, -32602);
    assert_matches!(data, &RpcResponseErrorData::Empty);
}

fn test_bad_pubkey_post_accounts(rpc_client: &RpcClient, mint_keypair: &Keypair) {
    let latest_blockhash = rpc_client.get_latest_blockhash().unwrap();

    let rent = rpc_client
        .get_minimum_balance_for_rent_exemption(0)
        .unwrap();

    let transactions = vec![system_transaction::transfer(
        mint_keypair,
        &Pubkey::new_unique(),
        rent,
        latest_blockhash,
    )];

    let simulate_result = rpc_client
        .simulate_bundle_with_config(
            &transactions,
            RpcSimulateBundleConfig {
                pre_execution_accounts_configs: vec![Some(RpcSimulateTransactionAccountsConfig {
                    encoding: Some(UiAccountEncoding::Base64),
                    addresses: vec![mint_keypair.pubkey().to_string()],
                })],
                post_execution_accounts_configs: vec![Some(RpcSimulateTransactionAccountsConfig {
                    encoding: Some(UiAccountEncoding::Base64),
                    addresses: vec!["testing123".to_string()],
                })],
                transaction_encoding: Some(UiTransactionEncoding::Base64),
                simulation_bank: Some(SimulationSlotConfig::Tip),
                skip_sig_verify: false,
                replace_recent_blockhash: false,
            },
        )
        .unwrap_err();
    let ClientErrorKind::RpcError(RpcError::RpcResponseError {
        code,
        message,
        data,
    }) = simulate_result.kind()
    else {
        panic!("unexpected error");
    };
    assert_eq!(
        message,
        "invalid pubkey for pre/post accounts provided: testing123"
    );
    assert_eq!(*code, -32602);
    assert_matches!(data, &RpcResponseErrorData::Empty);
}

fn test_single_tx_ok(rpc_client: &RpcClient, mint_keypair: &Keypair) {
    let latest_blockhash = rpc_client.get_latest_blockhash().unwrap();

    let rent = rpc_client
        .get_minimum_balance_for_rent_exemption(0)
        .unwrap();

    let bob = Keypair::new();
    let transactions = vec![system_transaction::transfer(
        mint_keypair,
        &bob.pubkey(),
        rent,
        latest_blockhash,
    )];

    let mint_balance = rpc_client.get_balance(&mint_keypair.pubkey()).unwrap();

    let simulate_result = rpc_client
        .simulate_bundle_with_config(
            &transactions,
            RpcSimulateBundleConfig {
                pre_execution_accounts_configs: vec![Some(RpcSimulateTransactionAccountsConfig {
                    encoding: Some(UiAccountEncoding::Base64),
                    addresses: vec![mint_keypair.pubkey().to_string(), bob.pubkey().to_string()],
                })],
                post_execution_accounts_configs: vec![Some(RpcSimulateTransactionAccountsConfig {
                    encoding: Some(UiAccountEncoding::Base64),
                    addresses: vec![mint_keypair.pubkey().to_string(), bob.pubkey().to_string()],
                })],
                transaction_encoding: Some(UiTransactionEncoding::Base64),
                simulation_bank: Some(SimulationSlotConfig::Tip),
                skip_sig_verify: false,
                replace_recent_blockhash: false,
            },
        )
        .unwrap()
        .value;
    assert_eq!(
        simulate_result.summary,
        RpcBundleSimulationSummary::Succeeded
    );
    assert_eq!(simulate_result.transaction_results.len(), 1);
    let result = simulate_result.transaction_results.first().unwrap();
    assert_eq!(result.err, None);

    let pre_execution_accounts = result.pre_execution_accounts.as_ref().unwrap();
    assert_eq!(pre_execution_accounts.len(), 2);
    assert_eq!(pre_execution_accounts[0].lamports, mint_balance); // mint keypair balance
    assert_eq!(pre_execution_accounts[1].lamports, 0); // bob balance

    // mint keypair covers cost of rent for bob
    let post_execution_accounts = result.post_execution_accounts.as_ref().unwrap();
    assert_eq!(post_execution_accounts.len(), 2);
    assert_eq!(
        post_execution_accounts[0].lamports,
        mint_balance.saturating_sub(rent)
    );
    assert_eq!(post_execution_accounts[1].lamports, rent);
}

fn test_chained_transfers_ok(rpc_client: &RpcClient, mint_keypair: &Keypair) {
    let latest_blockhash = rpc_client.get_latest_blockhash().unwrap();

    let rent = rpc_client
        .get_minimum_balance_for_rent_exemption(0)
        .unwrap();

    let bob = Keypair::new();
    let alice = Keypair::new();
    let transactions = vec![
        system_transaction::transfer(
            mint_keypair,
            &bob.pubkey(),
            rent.saturating_mul(2),
            latest_blockhash,
        ),
        system_transaction::transfer(&bob, &alice.pubkey(), rent, latest_blockhash),
    ];

    let mint_balance = rpc_client.get_balance(&mint_keypair.pubkey()).unwrap();

    let simulate_result = rpc_client
        .simulate_bundle_with_config(
            &transactions,
            RpcSimulateBundleConfig {
                pre_execution_accounts_configs: vec![
                    Some(RpcSimulateTransactionAccountsConfig {
                        encoding: Some(UiAccountEncoding::Base64),
                        addresses: vec![mint_keypair.pubkey().to_string()],
                    }),
                    Some(RpcSimulateTransactionAccountsConfig {
                        encoding: Some(UiAccountEncoding::Base64),
                        addresses: vec![
                            mint_keypair.pubkey().to_string(),
                            bob.pubkey().to_string(),
                        ],
                    }),
                ],
                post_execution_accounts_configs: vec![
                    Some(RpcSimulateTransactionAccountsConfig {
                        encoding: Some(UiAccountEncoding::Base64),
                        addresses: vec![
                            mint_keypair.pubkey().to_string(),
                            bob.pubkey().to_string(),
                        ],
                    }),
                    Some(RpcSimulateTransactionAccountsConfig {
                        encoding: Some(UiAccountEncoding::Base64),
                        addresses: vec![
                            mint_keypair.pubkey().to_string(),
                            bob.pubkey().to_string(),
                            alice.pubkey().to_string(),
                        ],
                    }),
                ],
                transaction_encoding: Some(UiTransactionEncoding::Base64),
                simulation_bank: Some(SimulationSlotConfig::Tip),
                skip_sig_verify: false,
                replace_recent_blockhash: false,
            },
        )
        .unwrap()
        .value;

    assert_eq!(
        simulate_result.summary,
        RpcBundleSimulationSummary::Succeeded
    );
    assert_eq!(simulate_result.transaction_results.len(), 2);

    let result = simulate_result.transaction_results.first().unwrap();
    assert_eq!(result.err, None);
    let pre_execution_accounts = result.pre_execution_accounts.as_ref().unwrap();
    assert_eq!(pre_execution_accounts.len(), 1);
    assert_eq!(pre_execution_accounts[0].lamports, mint_balance); // mint
    let post_execution_accounts = result.post_execution_accounts.as_ref().unwrap();
    assert_eq!(post_execution_accounts.len(), 2);
    assert_eq!(
        post_execution_accounts[0].lamports,
        mint_balance.saturating_sub(rent.saturating_mul(2))
    );
    assert_eq!(post_execution_accounts[1].lamports, rent.saturating_mul(2)); // bob now has 2x rent

    let result = simulate_result.transaction_results.get(1).unwrap();
    assert_eq!(result.err, None);
    let pre_execution_accounts = result.pre_execution_accounts.as_ref().unwrap();
    assert_eq!(pre_execution_accounts.len(), 2);
    assert_eq!(
        pre_execution_accounts[0].lamports,
        mint_balance.saturating_sub(rent.saturating_mul(2))
    ); // mint
    assert_eq!(pre_execution_accounts[1].lamports, rent.saturating_mul(2)); // bob

    let post_execution_accounts = result.post_execution_accounts.as_ref().unwrap();
    assert_eq!(post_execution_accounts.len(), 3);
    assert_eq!(
        post_execution_accounts[0].lamports,
        mint_balance.saturating_sub(rent.saturating_mul(2))
    ); // mint
    assert_eq!(post_execution_accounts[1].lamports, rent); // bob sent rent to alice
    assert_eq!(post_execution_accounts[2].lamports, rent); // alice
}

fn test_single_bad_tx(rpc_client: &RpcClient, mint_keypair: &Keypair) {
    let latest_blockhash = rpc_client.get_latest_blockhash().unwrap();

    let rent = rpc_client
        .get_minimum_balance_for_rent_exemption(0)
        .unwrap();

    let account_not_found_tx = system_transaction::transfer(
        &Keypair::new(),
        &mint_keypair.pubkey(),
        rent.saturating_mul(2),
        latest_blockhash,
    );

    let transactions = vec![account_not_found_tx.clone()];
    let simulate_result = rpc_client
        .simulate_bundle_with_config(
            &transactions,
            RpcSimulateBundleConfig {
                pre_execution_accounts_configs: vec![None; transactions.len()],
                post_execution_accounts_configs: vec![None; transactions.len()],
                transaction_encoding: Some(UiTransactionEncoding::Base64),
                simulation_bank: Some(SimulationSlotConfig::Tip),
                skip_sig_verify: false,
                replace_recent_blockhash: false,
            },
        )
        .unwrap()
        .value;

    assert_eq!(
        simulate_result.summary,
        RpcBundleSimulationSummary::Failed {
            error: RpcBundleExecutionError::TransactionFailure(
                account_not_found_tx.signatures[0],
                "Attempt to debit an account but found no record of a prior credit.".to_string()
            ),
            tx_signature: Some(account_not_found_tx.signatures[0].to_string())
        }
    );
    assert_eq!(simulate_result.transaction_results.len(), 1);
    let result = simulate_result.transaction_results.first().unwrap();
    assert_eq!(result.err, Some(TransactionError::AccountNotFound));
}

fn test_last_tx_fails(rpc_client: &RpcClient, mint_keypair: &Keypair) {
    let latest_blockhash = rpc_client.get_latest_blockhash().unwrap();

    let rent = rpc_client
        .get_minimum_balance_for_rent_exemption(0)
        .unwrap();

    let transactions = vec![
        system_transaction::transfer(mint_keypair, &Pubkey::new_unique(), rent, latest_blockhash),
        system_transaction::transfer(
            &Keypair::new(),
            &mint_keypair.pubkey(),
            rent,
            latest_blockhash,
        ),
        system_transaction::transfer(mint_keypair, &Pubkey::new_unique(), rent, latest_blockhash),
    ];

    let bad_tx_signature = *transactions.get(1).unwrap().signatures.first().unwrap();

    let simulate_result = rpc_client
        .simulate_bundle_with_config(
            &transactions,
            RpcSimulateBundleConfig {
                pre_execution_accounts_configs: vec![None; transactions.len()],
                post_execution_accounts_configs: vec![None; transactions.len()],
                transaction_encoding: Some(UiTransactionEncoding::Base64),
                simulation_bank: Some(SimulationSlotConfig::Tip),
                skip_sig_verify: false,
                replace_recent_blockhash: false,
            },
        )
        .unwrap()
        .value;

    assert_eq!(
        simulate_result.summary,
        RpcBundleSimulationSummary::Failed {
            error: RpcBundleExecutionError::TransactionFailure(
                bad_tx_signature,
                "Attempt to debit an account but found no record of a prior credit.".to_string()
            ),
            tx_signature: Some(bad_tx_signature.to_string())
        }
    );
<<<<<<< HEAD
    // should get results back for only the first and secon one
=======
    // should get results back for only the first and second one
>>>>>>> fae920dd
    assert_eq!(simulate_result.transaction_results.len(), 2);
    let result = simulate_result.transaction_results.first().unwrap();
    assert_eq!(result.err, None);

    let result = simulate_result.transaction_results.get(1).unwrap();
    assert_eq!(result.err, Some(TransactionError::AccountNotFound));
<<<<<<< HEAD
=======
}

fn test_program_execution_error(rpc_client: &RpcClient, mint_keypair: &Keypair) {
    let latest_blockhash = rpc_client.get_latest_blockhash().unwrap();

    let rent = rpc_client
        .get_minimum_balance_for_rent_exemption(0)
        .unwrap();

    let kp = Keypair::new();
    let transactions = vec![
        system_transaction::transfer(
            mint_keypair,
            &kp.pubkey(),
            rent.saturating_mul(2),
            latest_blockhash,
        ),
        system_transaction::transfer(&kp, &new_rand(), rent.saturating_add(1), latest_blockhash),
    ];

    let bad_tx_signature = *transactions.get(1).unwrap().signatures.first().unwrap();

    let simulate_result = rpc_client
        .simulate_bundle_with_config(
            &transactions,
            RpcSimulateBundleConfig {
                pre_execution_accounts_configs: vec![None; transactions.len()],
                post_execution_accounts_configs: vec![None; transactions.len()],
                transaction_encoding: Some(UiTransactionEncoding::Base64),
                simulation_bank: Some(SimulationSlotConfig::Tip),
                skip_sig_verify: false,
                replace_recent_blockhash: false,
            },
        )
        .unwrap()
        .value;

    assert_eq!(
        simulate_result.summary,
        RpcBundleSimulationSummary::Failed {
            error: RpcBundleExecutionError::TransactionFailure(
                bad_tx_signature,
                "Transaction results in an account (0) with insufficient funds for rent"
                    .to_string()
            ),
            tx_signature: Some(bad_tx_signature.to_string())
        }
    );
    // should get results back for only the first and second one
    assert_eq!(simulate_result.transaction_results.len(), 2);
    let result = simulate_result.transaction_results.first().unwrap();
    assert_eq!(result.err, None);

    let result = simulate_result.transaction_results.get(1).unwrap();
    assert_eq!(
        result.err,
        Some(TransactionError::InsufficientFundsForRent { account_index: 0 })
    );
>>>>>>> fae920dd
}<|MERGE_RESOLUTION|>--- conflicted
+++ resolved
@@ -622,10 +622,7 @@
     test_single_bad_tx(&rpc_client, &mint_keypair);
     test_last_tx_fails(&rpc_client, &mint_keypair);
     test_duplicate_transactions(&rpc_client, &mint_keypair);
-<<<<<<< HEAD
-=======
     test_program_execution_error(&rpc_client, &mint_keypair);
->>>>>>> fae920dd
 }
 
 fn test_too_many_bundles(rpc_client: &RpcClient, mint_keypair: &Keypair) {
@@ -1377,19 +1374,13 @@
             tx_signature: Some(bad_tx_signature.to_string())
         }
     );
-<<<<<<< HEAD
-    // should get results back for only the first and secon one
-=======
     // should get results back for only the first and second one
->>>>>>> fae920dd
     assert_eq!(simulate_result.transaction_results.len(), 2);
     let result = simulate_result.transaction_results.first().unwrap();
     assert_eq!(result.err, None);
 
     let result = simulate_result.transaction_results.get(1).unwrap();
     assert_eq!(result.err, Some(TransactionError::AccountNotFound));
-<<<<<<< HEAD
-=======
 }
 
 fn test_program_execution_error(rpc_client: &RpcClient, mint_keypair: &Keypair) {
@@ -1448,5 +1439,4 @@
         result.err,
         Some(TransactionError::InsufficientFundsForRent { account_index: 0 })
     );
->>>>>>> fae920dd
 }