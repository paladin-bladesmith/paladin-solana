//! Stakes serve as a cache of stake and vote accounts to derive
//! node stakes
#[cfg(feature = "dev-context-only-utils")]
use solana_stake_interface::state::Stake;
use {
    crate::{stake_account, stake_history::StakeHistory},
    im::HashMap as ImHashMap,
    log::error,
    num_derive::ToPrimitive,
    rayon::{prelude::*, ThreadPool},
    serde::{Deserialize, Serialize},
    solana_account::{AccountSharedData, ReadableAccount},
    solana_accounts_db::utils::create_account_shared_data,
    solana_clock::Epoch,
    solana_pubkey::Pubkey,
    solana_stake_interface::{
        program as stake_program,
        state::{Delegation, StakeActivationStatus},
    },
    solana_vote::vote_account::{VoteAccount, VoteAccounts},
    solana_vote_interface::state::VoteStateVersions,
    std::{
        collections::HashMap,
        ops::Add,
        sync::{Arc, RwLock, RwLockReadGuard},
    },
    thiserror::Error,
};

mod serde_stakes;
pub(crate) use serde_stakes::serialize_stake_accounts_to_delegation_format;
pub use serde_stakes::SerdeStakesToStakeFormat;

#[derive(Debug, Error)]
pub enum Error {
    #[error("Invalid delegation: {0}")]
    InvalidDelegation(Pubkey),
    #[error(transparent)]
    InvalidStakeAccount(#[from] stake_account::Error),
    #[error("Stake account not found: {0}")]
    StakeAccountNotFound(Pubkey),
    #[error("Vote account mismatch: {0}")]
    VoteAccountMismatch(Pubkey),
    #[error("Vote account not cached: {0}")]
    VoteAccountNotCached(Pubkey),
    #[error("Vote account not found: {0}")]
    VoteAccountNotFound(Pubkey),
}

#[derive(Debug, Clone, PartialEq, Eq, ToPrimitive)]
pub enum InvalidCacheEntryReason {
    Missing,
    BadState,
    WrongOwner,
}

pub type StakeAccount = stake_account::StakeAccount<Delegation>;

#[cfg_attr(feature = "frozen-abi", derive(AbiExample))]
#[derive(Default, Debug)]
pub struct StakesCache(RwLock<Stakes<StakeAccount>>);

impl StakesCache {
    pub(crate) fn new(stakes: Stakes<StakeAccount>) -> Self {
        Self(RwLock::new(stakes))
    }

    pub fn stakes(&self) -> RwLockReadGuard<Stakes<StakeAccount>> {
        self.0.read().unwrap()
    }

    pub(crate) fn check_and_store(
        &self,
        pubkey: &Pubkey,
        account: &impl ReadableAccount,
        new_rate_activation_epoch: Option<Epoch>,
    ) {
        // TODO: If the account is already cached as a vote or stake account
        // but the owner changes, then this needs to evict the account from
        // the cache. see:
        // https://github.com/solana-labs/solana/pull/24200#discussion_r849935444
        let owner = account.owner();
        // Zero lamport accounts are not stored in accounts-db
        // and so should be removed from cache as well.
        if account.lamports() == 0 {
            if solana_vote_program::check_id(owner) {
                let _old_vote_account = {
                    let mut stakes = self.0.write().unwrap();
                    stakes.remove_vote_account(pubkey)
                };
            } else if stake_program::check_id(owner) {
                let mut stakes = self.0.write().unwrap();
                stakes.remove_stake_delegation(pubkey, new_rate_activation_epoch);
            }
            return;
        }
        debug_assert_ne!(account.lamports(), 0u64);
        if solana_vote_program::check_id(owner) {
            if VoteStateVersions::is_correct_size_and_initialized(account.data()) {
                match VoteAccount::try_from(create_account_shared_data(account)) {
                    Ok(vote_account) => {
                        // drop the old account after releasing the lock
                        let _old_vote_account = {
                            let mut stakes = self.0.write().unwrap();
                            stakes.upsert_vote_account(
                                pubkey,
                                vote_account,
                                new_rate_activation_epoch,
                            )
                        };
                    }
                    Err(_) => {
                        // drop the old account after releasing the lock
                        let _old_vote_account = {
                            let mut stakes = self.0.write().unwrap();
                            stakes.remove_vote_account(pubkey)
                        };
                    }
                }
            } else {
                // drop the old account after releasing the lock
                let _old_vote_account = {
                    let mut stakes = self.0.write().unwrap();
                    stakes.remove_vote_account(pubkey)
                };
            };
        } else if stake_program::check_id(owner) {
            match StakeAccount::try_from(create_account_shared_data(account)) {
                Ok(stake_account) => {
                    let mut stakes = self.0.write().unwrap();
                    stakes.upsert_stake_delegation(
                        *pubkey,
                        stake_account,
                        new_rate_activation_epoch,
                    );
                }
                Err(_) => {
                    let mut stakes = self.0.write().unwrap();
                    stakes.remove_stake_delegation(pubkey, new_rate_activation_epoch);
                }
            }
        }
    }

    pub(crate) fn activate_epoch(
        &self,
        next_epoch: Epoch,
        stake_history: StakeHistory,
        vote_accounts: VoteAccounts,
    ) {
        let mut stakes = self.0.write().unwrap();
        stakes.activate_epoch(next_epoch, stake_history, vote_accounts)
    }
}

/// The generic type T is either Delegation or StakeAccount.
/// [`Stakes<Delegation>`] is equivalent to the old code and is used for backward
/// compatibility in [`crate::bank::BankFieldsToDeserialize`].
/// But banks cache [`Stakes<StakeAccount>`] which includes the entire stake
/// account and StakeStateV2 deserialized from the account. Doing so, will remove
/// the need to load the stake account from accounts-db when working with
/// stake-delegations.
#[cfg_attr(feature = "frozen-abi", derive(AbiExample))]
#[derive(Default, Clone, PartialEq, Debug, Deserialize, Serialize)]
pub struct Stakes<T: Clone> {
    /// vote accounts
    vote_accounts: VoteAccounts,

    /// stake_delegations
    pub stake_delegations: ImHashMap<Pubkey, T>,

    /// unused
    unused: u64,

    /// current epoch, used to calculate current stake
    epoch: Epoch,

    /// history of staking levels
    stake_history: StakeHistory,
}

impl<T: Clone> Stakes<T> {
    pub fn vote_accounts(&self) -> &VoteAccounts {
        &self.vote_accounts
    }

    pub(crate) fn staked_nodes(&self) -> Arc<HashMap<Pubkey, u64>> {
        self.vote_accounts.staked_nodes()
    }
}

impl Stakes<StakeAccount> {
    /// Creates a Stake<StakeAccount> from Stake<Delegation> by loading the
    /// full account state for respective stake pubkeys. get_account function
    /// should return the account at the respective slot where stakes where
    /// cached.
    pub fn new<F>(stakes: &Stakes<Delegation>, get_account: F) -> Result<Self, Error>
    where
        F: Fn(&Pubkey) -> Option<AccountSharedData> + Sync,
    {
        let stake_delegations = stakes
            .stake_delegations
            .iter()
            // im::HashMap doesn't support rayon so we manually build a temporary vector. Note this is
            // what std HashMap::par_iter() does internally too.
            .collect::<Vec<_>>()
            .into_par_iter()
            // We use fold/reduce to aggregate the results, which does a bit more work than calling
            // collect()/collect_vec_list() and then im::HashMap::from_iter(collected.into_iter()),
            // but it does it in background threads, so effectively it's faster.
            .try_fold(ImHashMap::new, |mut map, (pubkey, delegation)| {
                let Some(stake_account) = get_account(pubkey) else {
                    return Err(Error::StakeAccountNotFound(*pubkey));
                };

                // Assert that all valid vote-accounts referenced in stake delegations are already
                // contained in `stakes.vote_account`.
                let voter_pubkey = &delegation.voter_pubkey;
                if stakes.vote_accounts.get(voter_pubkey).is_none() {
                    if let Some(account) = get_account(voter_pubkey) {
                        if VoteStateVersions::is_correct_size_and_initialized(account.data())
                            && VoteAccount::try_from(account.clone()).is_ok()
                        {
                            error!("vote account not cached: {voter_pubkey}, {account:?}");
                            return Err(Error::VoteAccountNotCached(*voter_pubkey));
                        }
                    }
                }

                let stake_account = StakeAccount::try_from(stake_account)?;
                // Sanity check that the delegation is consistent with what is
                // stored in the account.
                if stake_account.delegation() == delegation {
                    map.insert(*pubkey, stake_account);
                    Ok(map)
                } else {
                    Err(Error::InvalidDelegation(*pubkey))
                }
            })
            .try_reduce(ImHashMap::new, |a, b| Ok(a.union(b)))?;

        // Assert that cached vote accounts are consistent with accounts-db.
        //
        // This currently includes ~5500 accounts, parallelizing brings minor
        // (sub 2s) improvements.
        for (pubkey, vote_account) in stakes.vote_accounts.iter() {
            let Some(account) = get_account(pubkey) else {
                return Err(Error::VoteAccountNotFound(*pubkey));
            };
            let vote_account = vote_account.account();
            if vote_account != &account {
                error!("vote account mismatch: {pubkey}, {vote_account:?}, {account:?}");
                return Err(Error::VoteAccountMismatch(*pubkey));
            }
        }

        Ok(Self {
            vote_accounts: stakes.vote_accounts.clone(),
            stake_delegations,
            unused: stakes.unused,
            epoch: stakes.epoch,
            stake_history: stakes.stake_history.clone(),
        })
    }

    #[cfg(feature = "dev-context-only-utils")]
    pub fn new_for_tests(
        epoch: Epoch,
        vote_accounts: VoteAccounts,
        stake_delegations: ImHashMap<Pubkey, StakeAccount>,
    ) -> Self {
        Self {
            vote_accounts,
            stake_delegations,
            unused: 0,
            epoch,
            stake_history: StakeHistory::default(),
        }
    }

    pub(crate) fn history(&self) -> &StakeHistory {
        &self.stake_history
    }

    pub(crate) fn calculate_activated_stake(
        &self,
        next_epoch: Epoch,
        thread_pool: &ThreadPool,
        new_rate_activation_epoch: Option<Epoch>,
        stake_delegations: &[(&Pubkey, &StakeAccount)],
    ) -> (StakeHistory, VoteAccounts) {
        // Wrap up the prev epoch by adding new stake history entry for the
        // prev epoch.
        let stake_history_entry = thread_pool.install(|| {
            stake_delegations
                .par_iter()
                .fold(
                    StakeActivationStatus::default,
                    |acc, (_stake_pubkey, stake_account)| {
                        let delegation = stake_account.delegation();
                        acc + delegation.stake_activating_and_deactivating(
                            self.epoch,
                            &self.stake_history,
                            new_rate_activation_epoch,
                        )
                    },
                )
                .reduce(StakeActivationStatus::default, Add::add)
        });
        let mut stake_history = self.stake_history.clone();
        stake_history.add(self.epoch, stake_history_entry);
        // Refresh the stake distribution of vote accounts for the next epoch,
        // using new stake history.
        let vote_accounts = refresh_vote_accounts(
            thread_pool,
            next_epoch,
            &self.vote_accounts,
            stake_delegations,
            &stake_history,
            new_rate_activation_epoch,
        );
        (stake_history, vote_accounts)
    }

    pub(crate) fn activate_epoch(
        &mut self,
        next_epoch: Epoch,
        stake_history: StakeHistory,
        vote_accounts: VoteAccounts,
    ) {
        self.epoch = next_epoch;
        self.stake_history = stake_history;
        self.vote_accounts = vote_accounts;
    }

    /// Sum the stakes that point to the given voter_pubkey
    fn calculate_stake(
        stake_delegations: &ImHashMap<Pubkey, StakeAccount>,
        voter_pubkey: &Pubkey,
        epoch: Epoch,
        stake_history: &StakeHistory,
        new_rate_activation_epoch: Option<Epoch>,
    ) -> u64 {
        stake_delegations
            .values()
            .map(StakeAccount::delegation)
            .filter(|delegation| &delegation.voter_pubkey == voter_pubkey)
            .map(|delegation| delegation.stake(epoch, stake_history, new_rate_activation_epoch))
            .sum()
    }

    fn remove_vote_account(&mut self, vote_pubkey: &Pubkey) -> Option<VoteAccount> {
        self.vote_accounts.remove(vote_pubkey).map(|(_, a)| a)
    }

    fn remove_stake_delegation(
        &mut self,
        stake_pubkey: &Pubkey,
        new_rate_activation_epoch: Option<Epoch>,
    ) {
        if let Some(stake_account) = self.stake_delegations.remove(stake_pubkey) {
            let removed_delegation = stake_account.delegation();
            let removed_stake = removed_delegation.stake(
                self.epoch,
                &self.stake_history,
                new_rate_activation_epoch,
            );
            self.vote_accounts
                .sub_stake(&removed_delegation.voter_pubkey, removed_stake);
        }
    }

    fn upsert_vote_account(
        &mut self,
        vote_pubkey: &Pubkey,
        vote_account: VoteAccount,
        new_rate_activation_epoch: Option<Epoch>,
    ) -> Option<VoteAccount> {
        debug_assert_ne!(vote_account.lamports(), 0u64);

        let stake_delegations = &self.stake_delegations;
        self.vote_accounts.insert(*vote_pubkey, vote_account, || {
            Self::calculate_stake(
                stake_delegations,
                vote_pubkey,
                self.epoch,
                &self.stake_history,
                new_rate_activation_epoch,
            )
        })
    }

    fn upsert_stake_delegation(
        &mut self,
        stake_pubkey: Pubkey,
        stake_account: StakeAccount,
        new_rate_activation_epoch: Option<Epoch>,
    ) {
        debug_assert_ne!(stake_account.lamports(), 0u64);
        let delegation = stake_account.delegation();
        let voter_pubkey = delegation.voter_pubkey;
        let stake = delegation.stake(self.epoch, &self.stake_history, new_rate_activation_epoch);
        match self.stake_delegations.insert(stake_pubkey, stake_account) {
            None => self.vote_accounts.add_stake(&voter_pubkey, stake),
            Some(old_stake_account) => {
                let old_delegation = old_stake_account.delegation();
                let old_voter_pubkey = old_delegation.voter_pubkey;
                let old_stake = old_delegation.stake(
                    self.epoch,
                    &self.stake_history,
                    new_rate_activation_epoch,
                );
                if voter_pubkey != old_voter_pubkey || stake != old_stake {
                    self.vote_accounts.sub_stake(&old_voter_pubkey, old_stake);
                    self.vote_accounts.add_stake(&voter_pubkey, stake);
                }
            }
        }
    }

<<<<<<< HEAD
=======
    /// Returns a reference to the map of stake delegations.
    ///
    /// # Performance
    ///
    /// `[im::HashMap]` is a [hash array mapped trie (HAMT)][hamt], which means
    /// that inserts, deletions and lookups are average-case O(1) and
    /// worst-case O(log n). However, the performance of iterations is poor due
    /// to depth-first traversal and jumps. Currently it's also impossible to
    /// iterate over it with [`rayon`].
    ///
    /// [hamt]: https://en.wikipedia.org/wiki/Hash_array_mapped_trie
>>>>>>> fae920dd
    pub fn stake_delegations(&self) -> &ImHashMap<Pubkey, StakeAccount> {
        &self.stake_delegations
    }

    /// Collects stake delegations into a vector, which then can be used for
    /// parallel iteration with [`rayon`].
    ///
    /// # Performance
    ///
    /// The execution of this method takes ~200ms and it collects elements of
    /// the [`im::HashMap`], which is a [hash array mapped trie (HAMT)][hamt],
    /// so that operation involves a depth-first traversal with jumps. However,
    /// it's still a reasonable tradeoff if the caller iterates over these
    /// elements.
    ///
    /// [hamt]: https://en.wikipedia.org/wiki/Hash_array_mapped_trie
    pub(crate) fn stake_delegations_vec(&self) -> Vec<(&Pubkey, &StakeAccount)> {
        self.stake_delegations.iter().collect()
    }

    pub(crate) fn highest_staked_node(&self) -> Option<&Pubkey> {
        let vote_account = self.vote_accounts.find_max_by_delegated_stake()?;
        Some(vote_account.node_pubkey())
    }
}

/// This conversion is very memory intensive so should only be used in
/// development contexts.
#[cfg(feature = "dev-context-only-utils")]
impl From<Stakes<StakeAccount>> for Stakes<Delegation> {
    fn from(stakes: Stakes<StakeAccount>) -> Self {
        let stake_delegations = stakes
            .stake_delegations
            .into_iter()
            .map(|(pubkey, stake_account)| (pubkey, *stake_account.delegation()))
            .collect();
        Self {
            vote_accounts: stakes.vote_accounts,
            stake_delegations,
            unused: stakes.unused,
            epoch: stakes.epoch,
            stake_history: stakes.stake_history,
        }
    }
}

/// This conversion is very memory intensive so should only be used in
/// development contexts.
#[cfg(feature = "dev-context-only-utils")]
impl From<Stakes<StakeAccount>> for Stakes<Stake> {
    fn from(stakes: Stakes<StakeAccount>) -> Self {
        let stake_delegations = stakes
            .stake_delegations
            .into_iter()
            .map(|(pubkey, stake_account)| (pubkey, *stake_account.stake()))
            .collect();
        Self {
            vote_accounts: stakes.vote_accounts,
            stake_delegations,
            unused: stakes.unused,
            epoch: stakes.epoch,
            stake_history: stakes.stake_history,
        }
    }
}

/// This conversion is memory intensive so should only be used in development
/// contexts.
#[cfg(feature = "dev-context-only-utils")]
impl From<Stakes<Stake>> for Stakes<Delegation> {
    fn from(stakes: Stakes<Stake>) -> Self {
        let stake_delegations = stakes
            .stake_delegations
            .into_iter()
            .map(|(pubkey, stake)| (pubkey, stake.delegation))
            .collect();
        Self {
            vote_accounts: stakes.vote_accounts,
            stake_delegations,
            unused: stakes.unused,
            epoch: stakes.epoch,
            stake_history: stakes.stake_history,
        }
    }
}

fn refresh_vote_accounts(
    thread_pool: &ThreadPool,
    epoch: Epoch,
    vote_accounts: &VoteAccounts,
    stake_delegations: &[(&Pubkey, &StakeAccount)],
    stake_history: &StakeHistory,
    new_rate_activation_epoch: Option<Epoch>,
) -> VoteAccounts {
    type StakesHashMap = HashMap</*voter:*/ Pubkey, /*stake:*/ u64>;
    fn merge(mut stakes: StakesHashMap, other: StakesHashMap) -> StakesHashMap {
        if stakes.len() < other.len() {
            return merge(other, stakes);
        }
        for (pubkey, stake) in other {
            *stakes.entry(pubkey).or_default() += stake;
        }
        stakes
    }
    let delegated_stakes = thread_pool.install(|| {
        stake_delegations
            .par_iter()
            .fold(
                HashMap::default,
                |mut delegated_stakes, (_stake_pubkey, stake_account)| {
                    let delegation = stake_account.delegation();
                    let entry = delegated_stakes.entry(delegation.voter_pubkey).or_default();
                    *entry += delegation.stake(epoch, stake_history, new_rate_activation_epoch);
                    delegated_stakes
                },
            )
            .reduce(HashMap::default, merge)
    });
    vote_accounts
        .iter()
        .map(|(&vote_pubkey, vote_account)| {
            let delegated_stake = delegated_stakes
                .get(&vote_pubkey)
                .copied()
                .unwrap_or_default();
            (vote_pubkey, (delegated_stake, vote_account.clone()))
        })
        .collect()
}

#[cfg(test)]
pub(crate) mod tests {
    use {
        super::*,
        crate::stake_utils,
        rayon::ThreadPoolBuilder,
        solana_account::WritableAccount,
        solana_pubkey::Pubkey,
        solana_rent::Rent,
        solana_stake_interface::{self as stake, state::StakeStateV2},
        solana_vote_interface::state::VoteStateV4,
        solana_vote_program::vote_state,
    };

    //  set up some dummies for a staked node     ((     vote      )  (     stake     ))
    pub(crate) fn create_staked_node_accounts(
        stake: u64,
    ) -> ((Pubkey, AccountSharedData), (Pubkey, AccountSharedData)) {
        let vote_pubkey = solana_pubkey::new_rand();
        let node_pubkey = solana_pubkey::new_rand();
        let vote_account = vote_state::create_v4_account_with_authorized(
            &node_pubkey,
            &vote_pubkey,
            &vote_pubkey,
            None,
            0,
            1,
        );
        let stake_pubkey = solana_pubkey::new_rand();
        (
            (vote_pubkey, vote_account),
            (
                stake_pubkey,
                create_stake_account(stake, &vote_pubkey, &stake_pubkey),
            ),
        )
    }

    //   add stake to a vote_pubkey                               (   stake    )
    pub(crate) fn create_stake_account(
        stake: u64,
        vote_pubkey: &Pubkey,
        stake_pubkey: &Pubkey,
    ) -> AccountSharedData {
        let node_pubkey = solana_pubkey::new_rand();
        stake_utils::create_stake_account(
            stake_pubkey,
            vote_pubkey,
            &vote_state::create_v4_account_with_authorized(
                &node_pubkey,
                vote_pubkey,
                vote_pubkey,
                None,
                0,
                1,
            ),
            &Rent::free(),
            stake,
        )
    }

    #[test]
    fn test_stakes_basic() {
        for i in 0..4 {
            let stakes_cache = StakesCache::new(Stakes {
                epoch: i,
                ..Stakes::default()
            });

            let ((vote_pubkey, vote_account), (stake_pubkey, mut stake_account)) =
                create_staked_node_accounts(10);

            stakes_cache.check_and_store(&vote_pubkey, &vote_account, None);
            stakes_cache.check_and_store(&stake_pubkey, &stake_account, None);
            let stake = stake_account
                .deserialize_data::<StakeStateV2>()
                .unwrap()
                .stake()
                .unwrap();
            {
                let stakes = stakes_cache.stakes();
                let vote_accounts = stakes.vote_accounts();
                assert!(vote_accounts.get(&vote_pubkey).is_some());
                assert_eq!(
                    vote_accounts.get_delegated_stake(&vote_pubkey),
                    stake.stake(i, &StakeHistory::default(), None)
                );
            }

            stake_account.set_lamports(42);
            stakes_cache.check_and_store(&stake_pubkey, &stake_account, None);
            {
                let stakes = stakes_cache.stakes();
                let vote_accounts = stakes.vote_accounts();
                assert!(vote_accounts.get(&vote_pubkey).is_some());
                assert_eq!(
                    vote_accounts.get_delegated_stake(&vote_pubkey),
                    stake.stake(i, &StakeHistory::default(), None)
                ); // stays old stake, because only 10 is activated
            }

            // activate more
            let mut stake_account =
                create_stake_account(42, &vote_pubkey, &solana_pubkey::new_rand());
            stakes_cache.check_and_store(&stake_pubkey, &stake_account, None);
            let stake = stake_account
                .deserialize_data::<StakeStateV2>()
                .unwrap()
                .stake()
                .unwrap();
            {
                let stakes = stakes_cache.stakes();
                let vote_accounts = stakes.vote_accounts();
                assert!(vote_accounts.get(&vote_pubkey).is_some());
                assert_eq!(
                    vote_accounts.get_delegated_stake(&vote_pubkey),
                    stake.stake(i, &StakeHistory::default(), None)
                ); // now stake of 42 is activated
            }

            stake_account.set_lamports(0);
            stakes_cache.check_and_store(&stake_pubkey, &stake_account, None);
            {
                let stakes = stakes_cache.stakes();
                let vote_accounts = stakes.vote_accounts();
                assert!(vote_accounts.get(&vote_pubkey).is_some());
                assert_eq!(vote_accounts.get_delegated_stake(&vote_pubkey), 0);
            }
        }
    }

    #[test]
    fn test_stakes_highest() {
        let stakes_cache = StakesCache::default();

        assert_eq!(stakes_cache.stakes().highest_staked_node(), None);

        let ((vote_pubkey, vote_account), (stake_pubkey, stake_account)) =
            create_staked_node_accounts(10);

        stakes_cache.check_and_store(&vote_pubkey, &vote_account, None);
        stakes_cache.check_and_store(&stake_pubkey, &stake_account, None);

        let ((vote11_pubkey, vote11_account), (stake11_pubkey, stake11_account)) =
            create_staked_node_accounts(20);

        stakes_cache.check_and_store(&vote11_pubkey, &vote11_account, None);
        stakes_cache.check_and_store(&stake11_pubkey, &stake11_account, None);

        let vote11_node_pubkey = VoteStateV4::deserialize(vote11_account.data(), &vote11_pubkey)
            .unwrap()
            .node_pubkey;

        let highest_staked_node = stakes_cache.stakes().highest_staked_node().copied();
        assert_eq!(highest_staked_node, Some(vote11_node_pubkey));
    }

    #[test]
    fn test_stakes_vote_account_disappear_reappear() {
        let stakes_cache = StakesCache::new(Stakes {
            epoch: 4,
            ..Stakes::default()
        });

        let ((vote_pubkey, mut vote_account), (stake_pubkey, stake_account)) =
            create_staked_node_accounts(10);

        stakes_cache.check_and_store(&vote_pubkey, &vote_account, None);
        stakes_cache.check_and_store(&stake_pubkey, &stake_account, None);

        {
            let stakes = stakes_cache.stakes();
            let vote_accounts = stakes.vote_accounts();
            assert!(vote_accounts.get(&vote_pubkey).is_some());
            assert_eq!(vote_accounts.get_delegated_stake(&vote_pubkey), 10);
        }

        vote_account.set_lamports(0);
        stakes_cache.check_and_store(&vote_pubkey, &vote_account, None);

        {
            let stakes = stakes_cache.stakes();
            let vote_accounts = stakes.vote_accounts();
            assert!(vote_accounts.get(&vote_pubkey).is_none());
            assert_eq!(vote_accounts.get_delegated_stake(&vote_pubkey), 0);
        }

        vote_account.set_lamports(1);
        stakes_cache.check_and_store(&vote_pubkey, &vote_account, None);

        {
            let stakes = stakes_cache.stakes();
            let vote_accounts = stakes.vote_accounts();
            assert!(vote_accounts.get(&vote_pubkey).is_some());
            assert_eq!(vote_accounts.get_delegated_stake(&vote_pubkey), 10);
        }

        // Vote account too big
        let cache_data = vote_account.data().to_vec();
        let mut pushed = vote_account.data().to_vec();
        pushed.push(0);
        vote_account.set_data(pushed);
        stakes_cache.check_and_store(&vote_pubkey, &vote_account, None);

        {
            let stakes = stakes_cache.stakes();
            let vote_accounts = stakes.vote_accounts();
            assert!(vote_accounts.get(&vote_pubkey).is_none());
            assert_eq!(vote_accounts.get_delegated_stake(&vote_pubkey), 0);
        }

        // Vote account uninitialized
        vote_account.set_data(vec![0; VoteStateV4::size_of()]);
        stakes_cache.check_and_store(&vote_pubkey, &vote_account, None);

        {
            let stakes = stakes_cache.stakes();
            let vote_accounts = stakes.vote_accounts();
            assert!(vote_accounts.get(&vote_pubkey).is_none());
            assert_eq!(vote_accounts.get_delegated_stake(&vote_pubkey), 0);
        }

        vote_account.set_data(cache_data);
        stakes_cache.check_and_store(&vote_pubkey, &vote_account, None);

        {
            let stakes = stakes_cache.stakes();
            let vote_accounts = stakes.vote_accounts();
            assert!(vote_accounts.get(&vote_pubkey).is_some());
            assert_eq!(vote_accounts.get_delegated_stake(&vote_pubkey), 10);
        }
    }

    #[test]
    fn test_stakes_change_delegate() {
        let stakes_cache = StakesCache::new(Stakes {
            epoch: 4,
            ..Stakes::default()
        });

        let ((vote_pubkey, vote_account), (stake_pubkey, stake_account)) =
            create_staked_node_accounts(10);

        let ((vote_pubkey2, vote_account2), (_stake_pubkey2, stake_account2)) =
            create_staked_node_accounts(10);

        stakes_cache.check_and_store(&vote_pubkey, &vote_account, None);
        stakes_cache.check_and_store(&vote_pubkey2, &vote_account2, None);

        // delegates to vote_pubkey
        stakes_cache.check_and_store(&stake_pubkey, &stake_account, None);

        let stake = stake_account
            .deserialize_data::<StakeStateV2>()
            .unwrap()
            .stake()
            .unwrap();

        {
            let stakes = stakes_cache.stakes();
            let vote_accounts = stakes.vote_accounts();
            assert!(vote_accounts.get(&vote_pubkey).is_some());
            assert_eq!(
                vote_accounts.get_delegated_stake(&vote_pubkey),
                stake.stake(stakes.epoch, &stakes.stake_history, None)
            );
            assert!(vote_accounts.get(&vote_pubkey2).is_some());
            assert_eq!(vote_accounts.get_delegated_stake(&vote_pubkey2), 0);
        }

        // delegates to vote_pubkey2
        stakes_cache.check_and_store(&stake_pubkey, &stake_account2, None);

        {
            let stakes = stakes_cache.stakes();
            let vote_accounts = stakes.vote_accounts();
            assert!(vote_accounts.get(&vote_pubkey).is_some());
            assert_eq!(vote_accounts.get_delegated_stake(&vote_pubkey), 0);
            assert!(vote_accounts.get(&vote_pubkey2).is_some());
            assert_eq!(
                vote_accounts.get_delegated_stake(&vote_pubkey2),
                stake.stake(stakes.epoch, &stakes.stake_history, None)
            );
        }
    }
    #[test]
    fn test_stakes_multiple_stakers() {
        let stakes_cache = StakesCache::new(Stakes {
            epoch: 4,
            ..Stakes::default()
        });

        let ((vote_pubkey, vote_account), (stake_pubkey, stake_account)) =
            create_staked_node_accounts(10);

        let stake_pubkey2 = solana_pubkey::new_rand();
        let stake_account2 = create_stake_account(10, &vote_pubkey, &stake_pubkey2);

        stakes_cache.check_and_store(&vote_pubkey, &vote_account, None);

        // delegates to vote_pubkey
        stakes_cache.check_and_store(&stake_pubkey, &stake_account, None);
        stakes_cache.check_and_store(&stake_pubkey2, &stake_account2, None);

        {
            let stakes = stakes_cache.stakes();
            let vote_accounts = stakes.vote_accounts();
            assert!(vote_accounts.get(&vote_pubkey).is_some());
            assert_eq!(vote_accounts.get_delegated_stake(&vote_pubkey), 20);
        }
    }

    #[test]
    fn test_activate_epoch() {
        let stakes_cache = StakesCache::default();

        let ((vote_pubkey, vote_account), (stake_pubkey, stake_account)) =
            create_staked_node_accounts(10);

        stakes_cache.check_and_store(&vote_pubkey, &vote_account, None);
        stakes_cache.check_and_store(&stake_pubkey, &stake_account, None);
        let stake = stake_account
            .deserialize_data::<StakeStateV2>()
            .unwrap()
            .stake()
            .unwrap();

        {
            let stakes = stakes_cache.stakes();
            let vote_accounts = stakes.vote_accounts();
            assert_eq!(
                vote_accounts.get_delegated_stake(&vote_pubkey),
                stake.stake(stakes.epoch, &stakes.stake_history, None)
            );
        }
        let thread_pool = ThreadPoolBuilder::new().num_threads(1).build().unwrap();
        let next_epoch = 3;
        let (stake_history, vote_accounts) = {
            let stakes = stakes_cache.stakes();
            let stake_delegations = stakes.stake_delegations_vec();
            stakes.calculate_activated_stake(next_epoch, &thread_pool, None, &stake_delegations)
        };
        stakes_cache.activate_epoch(next_epoch, stake_history, vote_accounts);
        {
            let stakes = stakes_cache.stakes();
            let vote_accounts = stakes.vote_accounts();
            assert_eq!(
                vote_accounts.get_delegated_stake(&vote_pubkey),
                stake.stake(stakes.epoch, &stakes.stake_history, None)
            );
        }
    }

    #[test]
    fn test_stakes_not_delegate() {
        let stakes_cache = StakesCache::new(Stakes {
            epoch: 4,
            ..Stakes::default()
        });

        let ((vote_pubkey, vote_account), (stake_pubkey, stake_account)) =
            create_staked_node_accounts(10);

        stakes_cache.check_and_store(&vote_pubkey, &vote_account, None);
        stakes_cache.check_and_store(&stake_pubkey, &stake_account, None);

        {
            let stakes = stakes_cache.stakes();
            let vote_accounts = stakes.vote_accounts();
            assert!(vote_accounts.get(&vote_pubkey).is_some());
            assert_eq!(vote_accounts.get_delegated_stake(&vote_pubkey), 10);
        }

        // not a stake account, and whacks above entry
        stakes_cache.check_and_store(
            &stake_pubkey,
            &AccountSharedData::new(1, 0, &stake::program::id()),
            None,
        );
        {
            let stakes = stakes_cache.stakes();
            let vote_accounts = stakes.vote_accounts();
            assert!(vote_accounts.get(&vote_pubkey).is_some());
            assert_eq!(vote_accounts.get_delegated_stake(&vote_pubkey), 0);
        }
    }
}<|MERGE_RESOLUTION|>--- conflicted
+++ resolved
@@ -418,8 +418,6 @@
         }
     }
 
-<<<<<<< HEAD
-=======
     /// Returns a reference to the map of stake delegations.
     ///
     /// # Performance
@@ -431,7 +429,6 @@
     /// iterate over it with [`rayon`].
     ///
     /// [hamt]: https://en.wikipedia.org/wiki/Hash_array_mapped_trie
->>>>>>> fae920dd
     pub fn stake_delegations(&self) -> &ImHashMap<Pubkey, StakeAccount> {
         &self.stake_delegations
     }
